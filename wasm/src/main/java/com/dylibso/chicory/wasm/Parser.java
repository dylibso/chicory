package com.dylibso.chicory.wasm;

import static java.util.Objects.requireNonNull;

import com.dylibso.chicory.log.Logger;
import com.dylibso.chicory.wasm.exceptions.ChicoryException;
import com.dylibso.chicory.wasm.exceptions.MalformedException;
import com.dylibso.chicory.wasm.types.ActiveDataSegment;
import com.dylibso.chicory.wasm.types.CodeSection;
import com.dylibso.chicory.wasm.types.CustomSection;
import com.dylibso.chicory.wasm.types.DataSection;
import com.dylibso.chicory.wasm.types.DataSegment;
import com.dylibso.chicory.wasm.types.ElemData;
import com.dylibso.chicory.wasm.types.ElemElem;
import com.dylibso.chicory.wasm.types.ElemFunc;
import com.dylibso.chicory.wasm.types.ElemGlobal;
import com.dylibso.chicory.wasm.types.ElemMem;
import com.dylibso.chicory.wasm.types.ElemStart;
import com.dylibso.chicory.wasm.types.ElemTable;
import com.dylibso.chicory.wasm.types.ElemType;
import com.dylibso.chicory.wasm.types.Element;
import com.dylibso.chicory.wasm.types.ElementSection;
import com.dylibso.chicory.wasm.types.ElementType;
import com.dylibso.chicory.wasm.types.Export;
import com.dylibso.chicory.wasm.types.ExportDesc;
import com.dylibso.chicory.wasm.types.ExportDescType;
import com.dylibso.chicory.wasm.types.ExportSection;
import com.dylibso.chicory.wasm.types.FunctionBody;
import com.dylibso.chicory.wasm.types.FunctionSection;
import com.dylibso.chicory.wasm.types.FunctionType;
import com.dylibso.chicory.wasm.types.Global;
import com.dylibso.chicory.wasm.types.GlobalSection;
import com.dylibso.chicory.wasm.types.Import;
import com.dylibso.chicory.wasm.types.ImportDesc;
import com.dylibso.chicory.wasm.types.ImportDescType;
import com.dylibso.chicory.wasm.types.ImportSection;
import com.dylibso.chicory.wasm.types.Instruction;
import com.dylibso.chicory.wasm.types.Limits;
import com.dylibso.chicory.wasm.types.Memory;
import com.dylibso.chicory.wasm.types.MemoryLimits;
import com.dylibso.chicory.wasm.types.MemorySection;
import com.dylibso.chicory.wasm.types.MutabilityType;
import com.dylibso.chicory.wasm.types.NameCustomSection;
import com.dylibso.chicory.wasm.types.OpCode;
import com.dylibso.chicory.wasm.types.PassiveDataSegment;
import com.dylibso.chicory.wasm.types.RefType;
import com.dylibso.chicory.wasm.types.Section;
import com.dylibso.chicory.wasm.types.SectionId;
import com.dylibso.chicory.wasm.types.StartSection;
import com.dylibso.chicory.wasm.types.Table;
import com.dylibso.chicory.wasm.types.TableSection;
import com.dylibso.chicory.wasm.types.TypeSection;
import com.dylibso.chicory.wasm.types.UnknownCustomSection;
import com.dylibso.chicory.wasm.types.ValueType;
import java.io.IOException;
import java.io.InputStream;
import java.nio.ByteBuffer;
import java.nio.ByteOrder;
import java.nio.charset.StandardCharsets;
import java.util.ArrayDeque;
import java.util.ArrayList;
import java.util.BitSet;
<<<<<<< HEAD
import java.util.List;
=======
import java.util.Map;
import java.util.function.Function;
>>>>>>> 28b9ec58

/**
 * Parser for Web Assembly binaries.
 */
public final class Parser {

    private static final int MAGIC_BYTES = 1836278016; // Magic prefix \0asm

    private final Map<String, Function<byte[], CustomSection>> customParsers;
    private final BitSet includeSections;
    private final Logger logger;

    public Parser(Logger logger) {
        this(logger, new BitSet());
    }

    public Parser(Logger logger, BitSet includeSections) {
        this(logger, includeSections, Map.of("name", NameCustomSection::new));
    }

    public Parser(
            Logger logger,
            BitSet includeSections,
            Map<String, Function<byte[], CustomSection>> customParsers) {
        this.logger = requireNonNull(logger, "logger");
        this.includeSections = requireNonNull(includeSections, "includeSections");
        this.customParsers = Map.copyOf(customParsers);
    }

    private ByteBuffer readByteBuffer(InputStream is) {
        try {
            var buffer = ByteBuffer.wrap(is.readAllBytes());
            buffer.order(ByteOrder.LITTLE_ENDIAN);
            return buffer;
        } catch (IOException e) {
            throw new IllegalArgumentException("Failed to read wasm bytes.", e);
        }
    }

    public Module parseModule(InputStream in) {
        Module module = new Module();

        parse(
                in,
                (s) -> {
                    switch (s.sectionId()) {
                        case SectionId.CUSTOM:
                            module.addCustomSection((CustomSection) s);
                            break;
                        case SectionId.TYPE:
                            module.setTypeSection((TypeSection) s);
                            break;
                        case SectionId.IMPORT:
                            module.setImportSection((ImportSection) s);
                            break;
                        case SectionId.FUNCTION:
                            module.setFunctionSection((FunctionSection) s);
                            break;
                        case SectionId.TABLE:
                            module.setTableSection((TableSection) s);
                            break;
                        case SectionId.MEMORY:
                            module.setMemorySection((MemorySection) s);
                            break;
                        case SectionId.GLOBAL:
                            module.setGlobalSection((GlobalSection) s);
                            break;
                        case SectionId.EXPORT:
                            module.setExportSection((ExportSection) s);
                            break;
                        case SectionId.START:
                            module.setStartSection((StartSection) s);
                            break;
                        case SectionId.ELEMENT:
                            module.setElementSection((ElementSection) s);
                            break;
                        case SectionId.CODE:
                            module.setCodeSection((CodeSection) s);
                            break;
                        case SectionId.DATA:
                            module.setDataSection((DataSection) s);
                            break;
                        default:
                            logger.warnf("Ignoring section with id: %d", s.sectionId());
                            break;
                    }
                });

        return module;
    }

    // package protected to make it visible for testing
    void parse(InputStream in, ParserListener listener) {

        requireNonNull(listener, "listener");

        var buffer = readByteBuffer(in);

        int magicNumber = buffer.getInt();
        if (magicNumber != MAGIC_BYTES) {
            throw new MalformedException(
                    "unexpected token: magic number mismatch, found: "
                            + magicNumber
                            + " expected: "
                            + MAGIC_BYTES);
        }
        int version = buffer.getInt();
        if (version != 1) {
            throw new MalformedException(
                    "unexpected token: unsupported version, found: " + version + " expected: " + 1);
        }

        while (buffer.hasRemaining()) {
            var sectionId = buffer.get();
            //            var sectionId = (int) readVarUInt32(buffer);
            var sectionSize = readVarUInt32(buffer);

            if (shouldParseSection(sectionId)) {
                // Process different section types based on the sectionId
                switch (sectionId) {
                    case SectionId.CUSTOM:
                        {
                            var customSection = parseCustomSection(buffer, sectionSize);
                            listener.onSection(customSection);
                            break;
                        }
                    case SectionId.TYPE:
                        {
                            var typeSection = parseTypeSection(buffer);
                            listener.onSection(typeSection);
                            break;
                        }
                    case SectionId.IMPORT:
                        {
                            var importSection = parseImportSection(buffer);
                            listener.onSection(importSection);
                            break;
                        }
                    case SectionId.FUNCTION:
                        {
                            var funcSection = parseFunctionSection(buffer);
                            listener.onSection(funcSection);
                            break;
                        }
                    case SectionId.TABLE:
                        {
                            var tableSection = parseTableSection(buffer);
                            listener.onSection(tableSection);
                            break;
                        }
                    case SectionId.MEMORY:
                        {
                            var memorySection = parseMemorySection(buffer);
                            listener.onSection(memorySection);
                            break;
                        }
                    case SectionId.GLOBAL:
                        {
                            var globalSection = parseGlobalSection(buffer);
                            listener.onSection(globalSection);
                            break;
                        }
                    case SectionId.EXPORT:
                        {
                            var exportSection = parseExportSection(buffer);
                            listener.onSection(exportSection);
                            break;
                        }
                    case SectionId.START:
                        {
                            var startSection = parseStartSection(buffer);
                            listener.onSection(startSection);
                            break;
                        }
                    case SectionId.ELEMENT:
                        {
                            var elementSection = parseElementSection(buffer, sectionSize);
                            listener.onSection(elementSection);
                            break;
                        }
                    case SectionId.CODE:
                        {
                            var codeSection = parseCodeSection(buffer);
                            listener.onSection(codeSection);
                            break;
                        }
                    case SectionId.DATA:
                        {
                            var dataSection = parseDataSection(buffer);
                            listener.onSection(dataSection);
                            break;
                        }
                    default:
                        {
                            // "Skipping Section with ID due to configuration: " + sectionId
                            listener.onSection(new Section(sectionId));
                            buffer.position((int) (buffer.position() + sectionSize));
                            break;
                        }
                }
            } else {
                System.out.println("Skipping Section with ID due to configuration: " + sectionId);
                buffer.position((int) (buffer.position() + sectionSize));
                continue;
            }
        }
    }

    public void includeSection(int sectionId) {
        includeSections.set(sectionId);
    }

    private boolean shouldParseSection(int sectionId) {
        if (this.includeSections.isEmpty()) {
            return true;
        }
        return this.includeSections.get(sectionId);
    }

    private CustomSection parseCustomSection(ByteBuffer buffer, long sectionSize) {

        var name = readName(buffer);
        var byteLen = name.getBytes().length;
        var size = (sectionSize - byteLen - Encoding.computeLeb128Size(byteLen));
        var remaining = buffer.limit() - buffer.position();
        if (remaining > 0) {
            size = Math.min(remaining, size);
        }
        var bytes = new byte[(int) size];
        buffer.get(bytes);
        var parser = customParsers.get(name);
        return parser == null ? new UnknownCustomSection(name, bytes) : parser.apply(bytes);
    }

    private static TypeSection parseTypeSection(ByteBuffer buffer) {

        var typeCount = readVarUInt32(buffer);
        var types = new FunctionType[(int) typeCount];

        // Parse individual types in the type section
        for (int i = 0; i < typeCount; i++) {
            var form = readVarUInt32(buffer);

            if (form != 0x60) {
                throw new RuntimeException(
                        "We don't support non func types. Form "
                                + String.format("0x%02X", form)
                                + " was given but we expected 0x60");
            }

            // Parse function types (form = 0x60)
            var paramCount = (int) readVarUInt32(buffer);
            var params = new ValueType[paramCount];

            // Parse parameter types
            for (int j = 0; j < paramCount; j++) {
                params[j] = ValueType.byId(readVarUInt32(buffer));
            }

            var returnCount = (int) readVarUInt32(buffer);
            var returns = new ValueType[returnCount];

            // Parse return types
            for (int j = 0; j < returnCount; j++) {
                returns[j] = ValueType.byId(readVarUInt32(buffer));
            }

            types[i] = new FunctionType(params, returns);
        }

        return new TypeSection(types);
    }

    private static ImportSection parseImportSection(ByteBuffer buffer) {

        var importCount = readVarUInt32(buffer);
        var imports = new Import[(int) importCount];

        // Parse individual imports in the import section
        for (int i = 0; i < importCount; i++) {
            String moduleName = readName(buffer);
            String fieldName = readName(buffer);
            var descType = ImportDescType.byId(readVarUInt32(buffer));
            switch (descType) {
                case FuncIdx:
                    {
                        var funcDesc = new ImportDesc(descType, (int) readVarUInt32(buffer));
                        imports[i] = new Import(moduleName, fieldName, funcDesc);
                        break;
                    }
                case TableIdx:
                    {
                        var rawTableType = readVarUInt32(buffer);
                        assert rawTableType == 0x70 || rawTableType == 0x6F;
                        var tableType =
                                (rawTableType == 0x70) ? ValueType.FuncRef : ValueType.ExternRef;

                        var limitType = (int) readVarUInt32(buffer);
                        assert limitType == 0x00 || limitType == 0x01;
                        var min = (int) readVarUInt32(buffer);
                        var limits =
                                limitType > 0
                                        ? new Limits(min, readVarUInt32(buffer))
                                        : new Limits(min);

                        ImportDesc tableDesc = new ImportDesc(descType, limits, tableType);
                        imports[i] = new Import(moduleName, fieldName, tableDesc);
                        break;
                    }
                case MemIdx:
                    {
                        var limitType = (int) readVarUInt32(buffer);
                        assert limitType == 0x00 || limitType == 0x01;
                        var min = (int) readVarUInt32(buffer);
                        var limits =
                                limitType > 0
                                        ? new Limits(min, readVarUInt32(buffer))
                                        : new Limits(min);

                        ImportDesc memDesc = new ImportDesc(descType, limits);
                        imports[i] = new Import(moduleName, fieldName, memDesc);
                        break;
                    }
                case GlobalIdx:
                    var globalValType = ValueType.byId(readVarUInt32(buffer));
                    var globalMut = MutabilityType.byId(readVarUInt32(buffer));
                    var globalDesc = new ImportDesc(descType, globalMut, globalValType);
                    imports[i] = new Import(moduleName, fieldName, globalDesc);
                    break;
            }
        }

        return new ImportSection(imports);
    }

    private static FunctionSection parseFunctionSection(ByteBuffer buffer) {

        var functionCount = readVarUInt32(buffer);
        var typeIndices = new int[(int) functionCount];

        // Parse individual functions in the function section
        for (int i = 0; i < functionCount; i++) {
            var typeIndex = readVarUInt32(buffer);
            typeIndices[i] = (int) typeIndex;
        }

        return new FunctionSection(typeIndices);
    }

    private static TableSection parseTableSection(ByteBuffer buffer) {

        var tableCount = readVarUInt32(buffer);
        var tables = new Table[(int) tableCount];

        // Parse individual functions in the function section
        for (int i = 0; i < tableCount; i++) {
            var tableType = ElementType.byId(readVarUInt32(buffer));
            var limitType = readVarUInt32(buffer);
            assert limitType == 0x00 || limitType == 0x01;
            var min = readVarUInt32(buffer);
            var limits = limitType > 0 ? new Limits(min, readVarUInt32(buffer)) : new Limits(min);
            tables[i] = new Table(tableType, limits);
        }

        return new TableSection(tables);
    }

    private static MemorySection parseMemorySection(ByteBuffer buffer) {

        var memoryCount = readVarUInt32(buffer);
        var memories = new Memory[(int) memoryCount];

        // Parse individual functions in the function section
        for (int i = 0; i < memoryCount; i++) {
            var limits = parseMemoryLimits(buffer);
            memories[i] = new Memory(limits);
        }

        return new MemorySection(memories);
    }

    private static MemoryLimits parseMemoryLimits(ByteBuffer buffer) {

        var limitType = readVarUInt32(buffer);
        assert limitType == 0x00 || limitType == 0x01;

        var initial = (int) readVarUInt32(buffer);
        if (limitType != 0x01) {
            return new MemoryLimits(initial);
        }

        int maximum = (int) readVarUInt32(buffer);
        return new MemoryLimits(initial, maximum);
    }

    private static GlobalSection parseGlobalSection(ByteBuffer buffer) {

        var globalCount = readVarUInt32(buffer);
        var globals = new Global[(int) globalCount];

        // Parse individual globals
        for (int i = 0; i < globalCount; i++) {
            var valueType = ValueType.byId(readVarUInt32(buffer));
            var mutabilityType = MutabilityType.byId(readVarUInt32(buffer));
            var init = parseExpression(buffer);
            globals[i] = new Global(valueType, mutabilityType, init);
        }

        return new GlobalSection(globals);
    }

    private static ExportSection parseExportSection(ByteBuffer buffer) {

        var exportCount = readVarUInt32(buffer);
        var exports = new Export[(int) exportCount];

        // Parse individual functions in the function section
        for (int i = 0; i < exportCount; i++) {
            var name = readName(buffer);
            var exportType = ExportDescType.byId(readVarUInt32(buffer));
            var index = readVarUInt32(buffer);
            var desc = new ExportDesc(index, exportType);
            exports[i] = new Export(name, desc);
        }

        return new ExportSection(exports);
    }

    private static StartSection parseStartSection(ByteBuffer buffer) {

        var startSection = new StartSection();
        startSection.setStartIndex(readVarUInt32(buffer));
        return startSection;
    }

    private static ElementSection parseElementSection(ByteBuffer buffer, long sectionSize) {
        var initialPosition = buffer.position();

        var elementCount = readVarUInt32(buffer);
        var elements = new Element[(int) elementCount];

        for (var i = 0; i < elementCount; i++) {
            elements[i] = parseSingleElement(buffer);
        }
        assert (buffer.position() == initialPosition + sectionSize);

        return new ElementSection(elements);
    }

    private static Element parseSingleElement(ByteBuffer buffer) {
        var kind = readVarUInt32(buffer);
        switch ((int) kind) {
            case 0:
                {
                    var expr = parseExpression(buffer);
                    var funcIndices = readFuncIndices(buffer);
                    return new ElemType(expr, funcIndices);
                }
            case 1:
                {
                    var elemkind = (int) readVarUInt32(buffer);
                    assert (elemkind == 0x00);
                    var funcIndices = readFuncIndices(buffer);
                    return new ElemFunc(funcIndices);
                }
            case 2:
                {
                    var tableIndex = readVarUInt32(buffer);
                    var expr = parseExpression(buffer);
                    var elemkind = (int) readVarUInt32(buffer);
                    assert (elemkind == 0x00);
                    var funcIndices = readFuncIndices(buffer);
                    return new ElemTable(tableIndex, expr, funcIndices);
                }
            case 3:
                {
                    var elemkind = (int) readVarUInt32(buffer);
                    assert (elemkind == 0x00);
                    var funcIndices = readFuncIndices(buffer);
                    return new ElemMem(funcIndices);
                }
            case 4:
                {
                    var expr = parseExpression(buffer);
                    var exprs = readExprs(buffer);
                    return new ElemGlobal(expr, exprs);
                }
            case 5:
                {
                    var refType = RefType.byId(buffer.get());
                    var exprs = readExprs(buffer);
                    return new ElemElem(refType, exprs);
                }
            case 6:
                {
                    var tableIndex = readVarUInt32(buffer);
                    var expr = parseExpression(buffer);
                    var refType = RefType.byId(buffer.get());
                    var exprs = readExprs(buffer);
                    return new ElemData(tableIndex, expr, refType, exprs);
                }
            case 7:
                {
                    var refType = RefType.byId(buffer.get());
                    var exprs = readExprs(buffer);
                    return new ElemStart(refType, exprs);
                }
            default:
                {
                    throw new ChicoryException("Failed to parse the elements section.");
                }
        }
    }

    private static long[] readFuncIndices(ByteBuffer buffer) {
        var funcIndexCount = readVarUInt32(buffer);
        var funcIndices = new long[(int) funcIndexCount];
        for (var j = 0; j < funcIndexCount; j++) {
            funcIndices[j] = readVarUInt32(buffer);
        }
        return funcIndices;
    }

    private static Instruction[][] readExprs(ByteBuffer buffer) {
        var exprIndexCount = readVarUInt32(buffer);
        var exprs = new Instruction[(int) exprIndexCount][];
        for (var j = 0; j < exprIndexCount; j++) {
            var instr = parseExpression(buffer);
            exprs[j] = instr;
        }
        return exprs;
    }

    private static List<ValueType> parseCodeSectionLocalTypes(ByteBuffer buffer) {
        var distinctTypesCount = readVarUInt32(buffer);
        var locals = new ArrayList<ValueType>();

        for (int i = 0; i < distinctTypesCount; i++) {
            var numberOfLocals = readVarUInt32(buffer);
            var type = ValueType.byId(readVarUInt32(buffer));
            for (int j = 0; j < numberOfLocals; j++) {
                locals.add(type);
            }
        }

        return locals;
    }

    private static CodeSection parseCodeSection(ByteBuffer buffer) {
        var funcBodyCount = readVarUInt32(buffer);
        var functionBodies = new FunctionBody[(int) funcBodyCount];

        var root = new ControlTree();
        var currentControlFlow = root;

        // Parse individual function bodies in the code section
        for (int i = 0; i < funcBodyCount; i++) {
            var blockScope = new ArrayDeque<OpCode>();
            var depth = 0;
            var funcEndPoint = readVarUInt32(buffer) + buffer.position();
            var locals = parseCodeSectionLocalTypes(buffer);
            var instructionCount = 0;
            var instructions = new ArrayList<Instruction>();
            currentControlFlow = root;
            do {
                var instruction = parseInstruction(buffer);
                // depth control
                switch (instruction.opcode()) {
                    case BLOCK:
                    case LOOP:
                    case IF:
                        {
                            instruction.setDepth(++depth);
                            blockScope.push(instruction.opcode());
                            instruction.setScope(blockScope.peek());
                            break;
                        }
                    case END:
                        {
                            instruction.setDepth(depth);
                            depth--;
                            if (blockScope.isEmpty()) {
                                instruction.setScope(OpCode.END);
                            } else {
                                instruction.setScope(blockScope.pop());
                            }
                            break;
                        }
                    default:
                        {
                            instruction.setDepth(depth);
                            break;
                        }
                }

                // control-flow
                switch (instruction.opcode()) {
                    case BLOCK:
                    case LOOP:
                        {
                            currentControlFlow =
                                    currentControlFlow.spawn(instructionCount, instruction);
                            break;
                        }
                    case IF:
                        {
                            currentControlFlow =
                                    currentControlFlow.spawn(instructionCount, instruction);

                            var defaultJmp = instructionCount + 1;
                            currentControlFlow.addCallback(
                                    end -> {
                                        // check that there is no "else" branch
                                        if (instruction.labelFalse() == defaultJmp) {
                                            instruction.setLabelFalse(end);
                                        }
                                    });

                            // defaults
                            instruction.setLabelTrue(defaultJmp);
                            instruction.setLabelFalse(defaultJmp);
                            break;
                        }
                    case ELSE:
                        {
                            assert (currentControlFlow.instruction().opcode() == OpCode.IF);
                            currentControlFlow.instruction().setLabelFalse(instructionCount + 1);

                            currentControlFlow.addCallback(instruction::setLabelTrue);

                            break;
                        }
                    case BR_IF:
                        {
                            instruction.setLabelFalse(instructionCount + 1);
                        }
                    case BR:
                        {
                            var offset = (int) instruction.operands()[0];
                            ControlTree reference = currentControlFlow;
                            while (offset > 0) {
                                reference = reference.parent();
                                offset--;
                            }
                            reference.addCallback(instruction::setLabelTrue);
                            break;
                        }
                    case BR_TABLE:
                        {
                            instruction.setLabelTable(new int[instruction.operands().length]);
                            for (var idx = 0; idx < instruction.labelTable().length; idx++) {
                                var offset = (int) instruction.operands()[idx];
                                ControlTree reference = currentControlFlow;
                                while (offset > 0) {
                                    reference = reference.parent();
                                    offset--;
                                }
                                int finalIdx = idx;
                                reference.addCallback(
                                        end -> instruction.labelTable()[finalIdx] = end);
                            }
                            break;
                        }
                    case END:
                        {
                            currentControlFlow.setFinalInstructionNumber(
                                    instructionCount, instruction);
                            currentControlFlow = currentControlFlow.parent();
                            break;
                        }
                }

                instructionCount++;
                instructions.add(instruction);

                // System.out.println(Integer.toHexString(instruction.getAddress()) + " " +
                // instruction);
            } while (buffer.position() < funcEndPoint);

            var localTypes = locals.toArray(ValueType[]::new);
            functionBodies[i] = new FunctionBody(localTypes, instructions);
        }

        return new CodeSection(functionBodies);
    }

    private static DataSection parseDataSection(ByteBuffer buffer) {

        var dataSegmentCount = readVarUInt32(buffer);
        var dataSegments = new DataSegment[(int) dataSegmentCount];

        for (var i = 0; i < dataSegmentCount; i++) {
            var mode = readVarUInt32(buffer);
            if (mode == 0) {
                var offset = parseExpression(buffer);
                byte[] data = new byte[(int) readVarUInt32(buffer)];
                buffer.get(data);
                dataSegments[i] = new ActiveDataSegment(offset, data);
            } else if (mode == 1) {
                byte[] data = new byte[(int) readVarUInt32(buffer)];
                buffer.get(data);
                dataSegments[i] = new PassiveDataSegment(data);
            } else if (mode == 2) {
                var memoryId = readVarUInt32(buffer);
                var offset = parseExpression(buffer);
                byte[] data = new byte[(int) readVarUInt32(buffer)];
                buffer.get(data);
                dataSegments[i] = new ActiveDataSegment(memoryId, offset, data);
            } else {
                throw new ChicoryException("Failed to parse data segment with data mode: " + mode);
            }
        }

        return new DataSection(dataSegments);
    }

    private static Instruction parseInstruction(ByteBuffer buffer) {

        var address = buffer.position();
        var b = (int) buffer.get() & 0xff;
        if (b == 0xfc) { // is multi-byte
            b = (int) ((0xfc << 8) + Encoding.readUnsignedLeb128(buffer));
        }
        var op = OpCode.byOpCode(b);
        if (op == null) {
            throw new IllegalArgumentException("Can't find opcode for op value " + b);
        }
        // System.out.println("b: " + b + " op: " + op);
        var signature = OpCode.getSignature(op);
        if (signature.length == 0) {
            return new Instruction(address, op, new long[] {});
        }
        var operands = new ArrayList<Long>();
        for (var sig : signature) {
            switch (sig) {
                case VARUINT:
                    operands.add(readVarUInt32(buffer));
                    break;
                case VARSINT32:
                    operands.add(readVarSInt32(buffer));
                    break;
                case VARSINT64:
                    operands.add(readVarSInt64(buffer));
                    break;
                case FLOAT64:
                    operands.add(readFloat64(buffer));
                    break;
                case FLOAT32:
                    operands.add(readFloat32(buffer));
                    break;
                case VEC_VARUINT:
                    {
                        var vcount = (int) readVarUInt32(buffer);
                        for (var j = 0; j < vcount; j++) {
                            operands.add(readVarUInt32(buffer));
                        }
                        break;
                    }
            }
        }
        var operandsArray = new long[operands.size()];
        for (var i = 0; i < operands.size(); i++) operandsArray[i] = operands.get(i);
        return new Instruction(address, op, operandsArray);
    }

    private static Instruction[] parseExpression(ByteBuffer buffer) {

        var expr = new ArrayList<Instruction>();
        while (true) {
            var i = parseInstruction(buffer);
            if (i.opcode() == OpCode.END) {
                break;
            }
            expr.add(i);
        }
        return expr.toArray(new Instruction[0]);
    }

    /**
     * Read an unsigned I32 from the buffer. We can't fit an unsigned 32bit int
     * into a java int, so we must use a long.
     * See <a href="https://www.w3.org/TR/wasm-core-1/#integers">2.2.2. Integers</a> of the WebAssembly Core Specification.
     *
     * @param buffer
     * @return
     */
    public static long readVarUInt32(ByteBuffer buffer) {
        return Encoding.readUnsignedLeb128(buffer);
    }

    /**
     * Read a signed I32 from the buffer. We can't fit an unsigned 32bit int into a java int, so we must use a long to use the same type as unsigned.
     * See <a href="https://www.w3.org/TR/wasm-core-1/#integers">2.2.2. Integers</a> of the WebAssembly Core Specification.
     *
     * @param buffer
     * @return
     */
    public static long readVarSInt32(ByteBuffer buffer) {
        return Encoding.readSigned32Leb128(buffer);
    }

    /**
     * Read a signed I64 from the buffer which fits neatly into a long.
     * See <a href="https://www.w3.org/TR/wasm-core-1/#integers">2.2.2. Integers</a> of the WebAssembly Core Specification.
     *
     * @param buffer
     * @return
     */
    public static long readVarSInt64(ByteBuffer buffer) {
        return Encoding.readSigned64Leb128(buffer);
    }

    /**
     * Read a F64 from the buffer which fits neatly into a long.
     * See <a href="https://www.w3.org/TR/wasm-core-1/#floating-point">2.2.3. Floating-Point</a> of the WebAssembly Core Specification.
     *
     * @param buffer
     * @return
     */
    public static long readFloat64(ByteBuffer buffer) {
        return buffer.getLong();
    }

    /**
     * Read a F32 from the buffer which fits neatly into a long.
     * See <a href="https://www.w3.org/TR/wasm-core-1/#floating-point">2.2.3. Floating-Point</a> of the WebAssembly Core Specification.
     *
     * @param buffer
     * @return
     */
    public static long readFloat32(ByteBuffer buffer) {
        return buffer.getInt();
    }

    /**
     * Read a symbol name from the buffer as UTF-8 String.
     * See <a href="https://www.w3.org/TR/wasm-core-1/#names%E2%91%A0">2.2.4. Names</a> of the WebAssembly Core Specification.
     *
     * @param buffer
     * @return
     */
    public static String readName(ByteBuffer buffer) {
        var length = (int) readVarUInt32(buffer);
        byte[] bytes = new byte[length];
        buffer.get(bytes);
        return new String(bytes, StandardCharsets.UTF_8);
    }
}<|MERGE_RESOLUTION|>--- conflicted
+++ resolved
@@ -60,12 +60,9 @@
 import java.util.ArrayDeque;
 import java.util.ArrayList;
 import java.util.BitSet;
-<<<<<<< HEAD
 import java.util.List;
-=======
 import java.util.Map;
 import java.util.function.Function;
->>>>>>> 28b9ec58
 
 /**
  * Parser for Web Assembly binaries.
