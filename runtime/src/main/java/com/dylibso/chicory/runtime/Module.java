package com.dylibso.chicory.runtime;

import com.dylibso.chicory.wasm.Parser;
import com.dylibso.chicory.wasm.exceptions.ChicoryException;
import com.dylibso.chicory.wasm.exceptions.InvalidException;
import com.dylibso.chicory.wasm.types.*;
import java.io.File;
import java.io.InputStream;
import java.nio.ByteBuffer;
import java.util.HashMap;

public class Module {

    private static final System.Logger LOGGER = System.getLogger(Module.class.getName());
    private com.dylibso.chicory.wasm.Module module;
    private NameSection nameSec;

    private HashMap<String, Export> exports;

    public static Module build(File wasmFile) {
        var parser = new Parser(wasmFile);
        return new Module(parser.parseModule());
    }

    public static Module build(InputStream inputWasmFile) {
        var parser = new Parser(inputWasmFile);
        return new Module(parser.parseModule());
    }

    public static Module build(ByteBuffer buffer) {
        var parser = new Parser(buffer);
        return new Module(parser.parseModule());
    }

    public static Module build(File wasmFile, ModuleType type) {
        switch (type) {
            case TEXT:
                return build(wasmFile);
            default:
                // TODO: implement me
                throw new InvalidException("type mismatch");
        }
    }

    protected Module(com.dylibso.chicory.wasm.Module module) {
        this.module = module;
        this.exports = new HashMap<>();
        if (module.getExportSection() != null) {
            for (var e : module.getExportSection().getExports()) {
                exports.put(e.getName(), e);
            }
        }
    }

    public Instance instantiate() {
        return this.instantiate(new HostFunction[0]);
    }

    public Instance instantiate(HostFunction[] hostFunctions) {
        var globalInitializers = new Global[] {};
        if (this.module.getGlobalSection() != null) {
            globalInitializers = this.module.getGlobalSection().getGlobals();
        }
        var globals = new Value[globalInitializers.length];
        for (var i = 0; i < globalInitializers.length; i++) {
            var g = globalInitializers[i];
            if (g.getInit().length > 2)
                throw new RuntimeException(
                        "We don't a global initializer with multiple instructions");
            var instr = g.getInit()[0];
            switch (instr.getOpcode()) {
                case I32_CONST:
                    globals[i] = Value.i32(instr.getOperands()[0]);
                    break;
                case I64_CONST:
                    globals[i] = Value.i64(instr.getOperands()[0]);
                    break;
                case F32_CONST:
                    globals[i] = Value.f32(instr.getOperands()[0]);
                    break;
                case F64_CONST:
                    globals[i] = Value.f64(instr.getOperands()[0]);
                    break;
                case GLOBAL_GET:
                    // TODO this assumes that these are already initialized declared in order
                    // should we make this more resilient? Should initialization happen later?
                    globals[i] = globals[(int) instr.getOperands()[0]];
                    break;
                case REF_NULL:
                    globals[i] = Value.REF_NULL;
                    break;
                default:
                    throw new RuntimeException(
                            "We only support i32.const, i64.const, f32.const, f64.const,"
                                + " global.get, and ref.null opcodes on global initializers right"
                                + " now. We failed to initialize opcode: "
                                    + instr.getOpcode());
            }
        }

        var dataSegments = new DataSegment[0];
        if (module.getDataSection() != null) {
            dataSegments = module.getDataSection().getDataSegments();
        }

        Memory memory;
        if (module.getMemorySection() != null) {
            var memories = module.getMemorySection().getMemories();
            if (memories.length > 1) {
                throw new ChicoryException("We don't support multiple memories");
            }
            memory = new Memory(memories[0].getMemoryLimits(), dataSegments);
        } else {
            memory = new Memory(MemoryLimits.defaultLimits(), dataSegments);
        }

        var types = new FunctionType[0];
        // TODO i guess we should explode if this is the case, is this possible?
        if (module.getTypeSection() != null) {
            types = module.getTypeSection().getTypes();
        }

        var numFuncTypes = 0;
        var funcSection = module.getFunctionSection();
        if (funcSection != null) {
            numFuncTypes = funcSection.getTypeIndices().length;
            if (module.getImportSection() != null) {
                numFuncTypes += module.getImportSection().getImports().length;
            }
        }

        FunctionBody[] functions = new FunctionBody[0];
        var codeSection = module.getCodeSection();
        if (codeSection != null) {
            functions = module.getCodeSection().getFunctionBodies();
        }

        int importId = 0;
        Integer startFuncId = null;
        var functionTypes = new int[numFuncTypes];
        var imports = new Import[0];

        if (module.getImportSection() != null) {
            imports = new Import[module.getImportSection().getImports().length];
            for (var imprt : module.getImportSection().getImports()) {
                switch (imprt.getDesc().getType()) {
                    case FuncIdx:
                        {
                            var type = (int) imprt.getDesc().getIndex();
                            functionTypes[importId] = type;
                            // The global function id increases on this table
                            // function ids are assigned on imports first
                            imports[importId++] = imprt;
                            break;
                        }
                    case TableIdx:
                        throw new ChicoryException("Don't support table type globals yet");
                    case MemIdx:
                        throw new ChicoryException("Don't support mem type globals yet");
                    case GlobalIdx:
                        imports[importId++] = imprt;
                }
            }
        }

        var hostFuncs = mapHostFunctions(imports, hostFunctions);

        if (module.getStartSection() != null) {
            startFuncId = (int) module.getStartSection().getStartIndex();
            var desc = new ExportDesc(startFuncId, ExportDescType.FuncIdx);
            var export = new Export("_start", desc);
            exports.put("_start", export);
        }

        if (module.getFunctionSection() != null) {
            for (var ft : module.getFunctionSection().getTypeIndices()) {
                functionTypes[importId++] = ft;
            }
        }

        Table table = null;
        if (module.getTableSection() != null) {
            if (module.getTableSection().getTables().length > 1) {
                throw new ChicoryException("We don't currently support more than 1 table");
            }
            table = module.getTableSection().getTables()[0];
            if (module.getElementSection() != null) {
                for (var el : module.getElementSection().getElements()) {
                    var idx = el.getTableIndex();
                    if (idx != 0)
                        throw new ChicoryException("We don't currently support more than 1 table");
                    for (var fi : el.getFuncIndices()) {
                        table.addFuncRef((int) fi);
                    }
                }
            }
        }

        var globalImportsOffset = 0;
        var functionImportsOffset = 0;
        for (int i = 0; i < imports.length; i++) {
            switch (imports[i].getDesc().getType()) {
                case GlobalIdx:
                    globalImportsOffset++;
                    break;
                case FuncIdx:
                    functionImportsOffset++;
                    break;
                default:
                    break;
            }
        }

        return new Instance(
                this,
                globalInitializers,
                globals,
                globalImportsOffset,
                functionImportsOffset,
                memory,
                functions,
                types,
                functionTypes,
                hostFuncs,
                table);
    }

    private HostFunction[] mapHostFunctions(Import[] imports, HostFunction[] hostFunctions) {
        var hostImports = new HostFunction[imports.length];
        for (var impIdx = 0; impIdx < imports.length; impIdx++) {
            var i = imports[impIdx];
            var name = i.getModuleName() + "." + i.getFieldName();
            var found = false;
            for (var f : hostFunctions) {
                if (i.getModuleName().equals(f.getModuleName())
                        && i.getFieldName().equals(f.getFieldName())) {
                    hostImports[impIdx] = f;
                    found = true;
                    break;
                }
            }
<<<<<<< HEAD
            if (!found)
                throw new ChicoryException("Could not find host function for import " + name);
=======
            if (!found) {
                LOGGER.log(
                        System.Logger.Level.WARNING,
                        "Could not find host function for import " + name);
            }
>>>>>>> 4e7462e9
        }
        return hostImports;
    }

    public Export getExport(String name) {
        var e = this.exports.get(name);
        if (e == null) throw new ChicoryException("Unknown export with name " + name);
        return e;
    }

    public NameSection getNameSection() {
        if (nameSec != null) return nameSec;
        nameSec = this.module.getNameSection();
        return nameSec;
    }
}<|MERGE_RESOLUTION|>--- conflicted
+++ resolved
@@ -239,16 +239,11 @@
                     break;
                 }
             }
-<<<<<<< HEAD
-            if (!found)
-                throw new ChicoryException("Could not find host function for import " + name);
-=======
             if (!found) {
                 LOGGER.log(
                         System.Logger.Level.WARNING,
                         "Could not find host function for import " + name);
             }
->>>>>>> 4e7462e9
         }
         return hostImports;
     }
