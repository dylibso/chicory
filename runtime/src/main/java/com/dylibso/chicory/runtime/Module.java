package com.dylibso.chicory.runtime;

import com.dylibso.chicory.log.Logger;
import com.dylibso.chicory.log.SystemLogger;
import com.dylibso.chicory.runtime.exceptions.WASMRuntimeException;
import com.dylibso.chicory.wasm.Parser;
import com.dylibso.chicory.wasm.exceptions.ChicoryException;
import com.dylibso.chicory.wasm.exceptions.InvalidException;
import com.dylibso.chicory.wasm.types.DataSegment;
<<<<<<< HEAD
=======
import com.dylibso.chicory.wasm.types.ElemElem;
import com.dylibso.chicory.wasm.types.ElemFunc;
import com.dylibso.chicory.wasm.types.ElemMem;
import com.dylibso.chicory.wasm.types.ElemTable;
import com.dylibso.chicory.wasm.types.ElemType;
>>>>>>> e05ea5a1
import com.dylibso.chicory.wasm.types.Element;
import com.dylibso.chicory.wasm.types.Export;
import com.dylibso.chicory.wasm.types.ExportDesc;
import com.dylibso.chicory.wasm.types.ExportDescType;
import com.dylibso.chicory.wasm.types.FunctionBody;
import com.dylibso.chicory.wasm.types.FunctionType;
import com.dylibso.chicory.wasm.types.Global;
import com.dylibso.chicory.wasm.types.Import;
import com.dylibso.chicory.wasm.types.ImportDescType;
<<<<<<< HEAD
import com.dylibso.chicory.wasm.types.NameCustomSection;
=======
import com.dylibso.chicory.wasm.types.Instruction;
import com.dylibso.chicory.wasm.types.NameCustomSection;
import com.dylibso.chicory.wasm.types.OpCode;
>>>>>>> e05ea5a1
import com.dylibso.chicory.wasm.types.Table;
import com.dylibso.chicory.wasm.types.Value;
import java.io.ByteArrayInputStream;
import java.io.File;
import java.io.FileInputStream;
import java.io.FileNotFoundException;
import java.io.IOException;
import java.io.InputStream;
import java.nio.ByteBuffer;
import java.nio.file.Files;
import java.nio.file.Path;
import java.util.HashMap;
import java.util.Objects;
import java.util.function.Supplier;

public class Module {
    public static final String START_FUNCTION_NAME = "_start";
    private final com.dylibso.chicory.wasm.Module module;
    private NameCustomSection nameSec;

    private final HashMap<String, Export> exports;
    private final Logger logger;

    protected Module(com.dylibso.chicory.wasm.Module module, Logger logger) {
        this.logger = logger;
        this.module = module;
        this.exports = new HashMap<>();
        if (module.exportSection() != null) {
            int cnt = module.exportSection().exportCount();
            for (int i = 0; i < cnt; i++) {
                Export e = module.exportSection().getExport(i);
                exports.put(e.name(), e);
            }
        }
    }

    public Logger logger() {
        return logger;
    }

    public Instance instantiate() {
        return this.instantiate(new HostImports());
    }

    public Instance instantiate(HostImports hostImports) {

        var globalInitializers = new Global[] {};
        if (this.module.globalSection() != null) {
            globalInitializers = this.module.globalSection().globals();
        }
        var globals = new Value[globalInitializers.length];
<<<<<<< HEAD
=======
        for (var i = 0; i < globalInitializers.length; i++) {
            var g = globalInitializers[i];
            if (g.initInstructions().length > 2)
                throw new RuntimeException(
                        "We don't a global initializer with multiple instructions");
            var instr = g.initInstructions()[0];
            switch (instr.opcode()) {
                case I32_CONST:
                    globals[i] = Value.i32(instr.operands()[0]);
                    break;
                case I64_CONST:
                    globals[i] = Value.i64(instr.operands()[0]);
                    break;
                case F32_CONST:
                    globals[i] = Value.f32(instr.operands()[0]);
                    break;
                case F64_CONST:
                    globals[i] = Value.f64(instr.operands()[0]);
                    break;
                case GLOBAL_GET:
                    {
                        // TODO this assumes that these are already initialized declared in order
                        // should we make this more resilient? Should initialization happen later?
                        var idx = (int) instr.operands()[0];
                        globals[i] =
                                idx < hostImports.globalCount()
                                        ? hostImports.global(idx).value()
                                        : globals[idx];
                        break;
                    }
                case REF_NULL:
                    globals[i] = Value.EXTREF_NULL;
                    break;
                case REF_FUNC:
                    globals[i] = Value.funcRef(instr.operands()[0]);
                    break;
                default:
                    throw new RuntimeException(
                            "We only support i32.const, i64.const, f32.const, f64.const,"
                                    + " global.get, ref.func and ref.null opcodes on global"
                                    + " initializers right now. We failed to initialize opcode: "
                                    + instr.opcode());
            }
        }
>>>>>>> e05ea5a1

        var dataSegments = new DataSegment[0];
        if (module.dataSection() != null) {
            dataSegments = module.dataSection().dataSegments();
        }

        var types = new FunctionType[0];
        // TODO i guess we should explode if this is the case, is this possible?
        if (module.typeSection() != null) {
            types = module.typeSection().types();
        }

        var numFuncTypes = 0;
        var funcSection = module.functionSection();
        if (funcSection != null) {
            numFuncTypes = funcSection.functionCount();
        }
        if (module.importSection() != null) {
            numFuncTypes +=
                    module.importSection().stream()
                            .filter(is -> is.desc().type() == ImportDescType.FuncIdx)
                            .count();
        }

        FunctionBody[] functions = new FunctionBody[0];
        var codeSection = module.codeSection();
        if (codeSection != null) {
            functions = module.codeSection().functionBodies();
        }

        int importId = 0;
        Integer startFuncId = null;
        var functionTypes = new int[numFuncTypes];
        var imports = new Import[0];
        var funcIdx = 0;

        if (module.importSection() != null) {
            int cnt = module.importSection().importCount();
            imports = new Import[cnt];
            for (int i = 0; i < cnt; i++) {
                Import imprt = module.importSection().getImport(i);
                switch (imprt.desc().type()) {
                    case FuncIdx:
                        {
                            var type = (int) imprt.desc().index();
                            functionTypes[importId] = type;
                            // The global function id increases on this table
                            // function ids are assigned on imports first
                            imports[importId++] = imprt;
                            funcIdx++;
                            break;
                        }
                    case TableIdx:
                    case MemIdx:
                    case GlobalIdx:
                        imports[importId++] = imprt;
                        break;
                }
            }
        }

        var mappedHostImports = mapHostImports(imports, hostImports);

        if (module.startSection() != null) {
            startFuncId = (int) module.startSection().startIndex();
            var desc = new ExportDesc(startFuncId, ExportDescType.FuncIdx);
            var export = new Export(START_FUNCTION_NAME, desc);
            exports.put(START_FUNCTION_NAME, export);
        }

        if (module.functionSection() != null) {
            int cnt = module.functionSection().functionCount();
            for (int i = 0; i < cnt; i++) {
                functionTypes[funcIdx++] = module.functionSection().getFunctionType(i);
            }
        }

        Table[] tables = new Table[0];
<<<<<<< HEAD
=======
        Element[] elements = new Element[0];
>>>>>>> e05ea5a1
        if (module.tableSection() != null) {
            var tableLength = module.tableSection().tableCount();
            tables = new Table[tableLength];
            for (int i = 0; i < tableLength; i++) {
                tables[i] = module.tableSection().getTable(i);
<<<<<<< HEAD
=======
            }
            if (module.elementSection() != null) {
                elements = module.elementSection().elements();
                for (var el : module.elementSection().elements()) {
                    switch (el.elemType()) {
                        case Type:
                            {
                                var typeElem = (ElemType) el;
                                var expr = typeElem.exprInstructions();
                                var addr = computeConstantValue(expr);
                                for (var fi : typeElem.funcIndices()) {
                                    tables[0].setRef(addr++, (int) fi);
                                }
                                break;
                            }
                        case Table:
                            {
                                var tableElem = (ElemTable) el;
                                var idx = (int) tableElem.tableIndex();
                                var expr = tableElem.exprInstructions();
                                var addr = computeConstantValue(expr);
                                for (var fi : tableElem.funcIndices()) {
                                    tables[idx].setRef(addr++, (int) fi);
                                }
                                break;
                            }
                        case Func:
                            {
                                var funcElem = (ElemFunc) el;
                                // TODO: what? only runtime?
                                break;
                            }
                        case Elem:
                            {
                                var elemElem = (ElemElem) el;
                                // TODO: what? only runtime?
                                break;
                            }
                        case Mem:
                            {
                                var memElem = (ElemMem) el;
                                // TODO: what? only runtime?
                                break;
                            }
                        default:
                            throw new ChicoryException(
                                    "Elment type: " + el.elemType() + " not yet supported");
                    }
                }
>>>>>>> e05ea5a1
            }
        }

        Element[] elements = new Element[0];
        if (module.elementSection() != null) {
            elements = module.elementSection().elements();
        }

        Memory memory = null;
        if (module.memorySection() != null) {
            assert (mappedHostImports.memoryCount() == 0);

            var memories = module.memorySection();
            if (memories.memoryCount() > 1) {
                throw new ChicoryException("Multiple memories are not supported");
            }
            if (memories.memoryCount() > 0) {
                memory = new Memory(memories.getMemory(0).memoryLimits());
            }
        } else {
            if (mappedHostImports.memoryCount() > 0) {
                assert (mappedHostImports.memoryCount() == 1);
                if (mappedHostImports.memory(0) == null
                        || mappedHostImports.memory(0).memory() == null) {
                    throw new ChicoryException(
                            "Imported memory not defined, cannot run the program");
                }
                memory = mappedHostImports.memory(0).memory();
            } else {
                // No memory defined
            }
        }

        var globalImportsOffset = 0;
        var functionImportsOffset = 0;
        var tablesImportsOffset = 0;
        for (int i = 0; i < imports.length; i++) {
            switch (imports[i].desc().type()) {
                case GlobalIdx:
                    globalImportsOffset++;
                    break;
                case FuncIdx:
                    functionImportsOffset++;
                    break;
                case TableIdx:
                    tablesImportsOffset++;
                    break;
                default:
                    break;
            }
        }

        return new Instance(
                this,
                globalInitializers,
                globalImportsOffset,
                functionImportsOffset,
                tablesImportsOffset,
                memory,
                dataSegments,
                functions,
                types,
                functionTypes,
                mappedHostImports,
                tables,
                elements);
    }

<<<<<<< HEAD
=======
    public static int computeConstantValue(Instruction[] expr) {
        assert (expr.length == 1);
        if (expr[0].opcode() != OpCode.I32_CONST) {
            throw new RuntimeException(
                    "Don't support data segment expressions other than"
                            + " i32.const yet, found: "
                            + expr[0].opcode());
        }
        return (int) expr[0].operands()[0];
    }

>>>>>>> e05ea5a1
    private HostImports mapHostImports(Import[] imports, HostImports hostImports) {
        int hostFuncNum = 0;
        int hostGlobalNum = 0;
        int hostMemNum = 0;
        int hostTableNum = 0;
        for (var imprt : imports) {
            switch (imprt.desc().type()) {
                case FuncIdx:
                    hostFuncNum++;
                    break;
                case GlobalIdx:
                    hostGlobalNum++;
                    break;
                case MemIdx:
                    hostMemNum++;
                    break;
                case TableIdx:
                    hostTableNum++;
                    break;
            }
        }

        // TODO: this can probably be refactored ...
        var hostFuncs = new HostFunction[hostFuncNum];
        var hostFuncIdx = 0;
        var hostGlobals = new HostGlobal[hostGlobalNum];
        var hostGlobalIdx = 0;
        var hostMems = new HostMemory[hostMemNum];
        var hostMemIdx = 0;
        var hostTables = new HostTable[hostTableNum];
        var hostTableIdx = 0;
        var hostIndex = new FromHost[hostFuncNum + hostGlobalNum + hostMemNum + hostTableNum];
        int cnt;
        for (var impIdx = 0; impIdx < imports.length; impIdx++) {
            var i = imports[impIdx];
            var name = i.moduleName() + "." + i.fieldName();
            var found = false;
            switch (i.desc().type()) {
                case FuncIdx:
                    cnt = hostImports.functionCount();
                    for (int j = 0; j < cnt; j++) {
                        HostFunction f = hostImports.function(j);
                        if (i.moduleName().equals(f.moduleName())
                                && i.fieldName().equals(f.fieldName())) {
                            hostFuncs[hostFuncIdx] = f;
                            hostIndex[impIdx] = f;
                            found = true;
                            break;
                        }
                    }
                    hostFuncIdx++;
                    break;
                case GlobalIdx:
                    cnt = hostImports.globalCount();
                    for (int j = 0; j < cnt; j++) {
                        HostGlobal g = hostImports.global(j);
                        if (i.moduleName().equals(g.moduleName())
                                && i.fieldName().equals(g.fieldName())) {
                            hostGlobals[hostGlobalIdx] = g;
                            hostIndex[impIdx] = g;
                            found = true;
                            break;
                        }
                    }
                    hostGlobalIdx++;
                    break;
                case MemIdx:
                    cnt = hostImports.memoryCount();
                    for (int j = 0; j < cnt; j++) {
                        HostMemory m = hostImports.memory(j);
                        if (i.moduleName().equals(m.moduleName())
                                && i.fieldName().equals(m.fieldName())) {
                            hostMems[hostMemIdx] = m;
                            hostIndex[impIdx] = m;
                            found = true;
                            break;
                        }
                    }
                    hostMemIdx++;
                    break;
                case TableIdx:
                    cnt = hostImports.tableCount();
                    for (int j = 0; j < cnt; j++) {
                        HostTable t = hostImports.table(j);
                        if (i.moduleName().equals(t.moduleName())
                                && i.fieldName().equals(t.fieldName())) {
                            hostTables[hostTableIdx] = t;
                            hostIndex[impIdx] = t;
                            found = true;
                            break;
                        }
                    }
                    hostTableIdx++;
                    break;
            }
            if (!found) {
                this.logger.warnf(
                        "Could not find host function for import number: %d named %s",
                        impIdx, name);
            }
        }

        var result = new HostImports(hostFuncs, hostGlobals, hostMems, hostTables);
        result.setIndex(hostIndex);
        return result;
    }

    public Export export(String name) {
        return this.exports.get(name);
    }

    public NameCustomSection nameSection() {
        if (nameSec != null) return nameSec;
        nameSec = this.module.nameSection();
        return nameSec;
    }

    /**
     * Creates a {@link Builder} for the specified {@link InputStream}
     *
     * @param input the input stream
     * @return a {@link Builder} for reading the module definition from the specified input stream
     */
    public static Builder builder(InputStream input) {
        return new Builder(() -> input);
    }

    /**
     * Creates a {@link Builder} for the specified {@link ByteBuffer}
     *
     * @param buffer the buffer
     * @return a {@link Builder} for reading the module definition from the specified buffer
     */
    public static Builder builder(ByteBuffer buffer) {
        return builder(buffer.array());
    }

    /**
     * Creates a {@link Builder} for the specified byte array
     *
     * @param buffer the buffer
     * @return a {@link Builder} for reading the module definition from the specified buffer
     */
    public static Builder builder(byte[] buffer) {
        return new Builder(() -> new ByteArrayInputStream(buffer));
    }

    /**
     * Creates a {@link Builder} for the specified {@link File} resource
     *
     * @param file the path of the resource
     * @return a {@link Builder} for reading the module definition from the specified file
     */
    public static Builder builder(File file) {
        return new Builder(
                () -> {
                    try {
                        return new FileInputStream(file);
                    } catch (FileNotFoundException e) {
                        throw new IllegalArgumentException(
                                "File not found at path: " + file.getPath(), e);
                    }
                });
    }

    /**
     * Creates a {@link Builder} for the specified classpath resource
     *
     * @param classpathResource the name of the resource
     * @return a {@link Builder}  for reading the module definition from the specified resource
     */
    public static Builder builder(String classpathResource) {
        return new Builder(
                () -> {
                    InputStream is =
                            Thread.currentThread()
                                    .getContextClassLoader()
                                    .getResourceAsStream(classpathResource);
                    if (is == null) {
                        throw new IllegalArgumentException(
                                "Resource not found at classpath: " + classpathResource);
                    }
                    return is;
                });
    }

    /**
     * Creates a {@link Builder} for the specified {@link Path} resource
     *
     * @param path the path of the resource
     * @return a {@link Builder} for reading the module definition from the specified path
     */
    public static Builder builder(Path path) {
        return new Builder(
                () -> {
                    try {
                        return Files.newInputStream(path);
                    } catch (IOException e) {
                        throw new IllegalArgumentException("Error opening file: " + path, e);
                    }
                });
    }

    public static class Builder {
        private final Supplier<InputStream> inputStreamSupplier;
        private Logger logger;
        private ModuleType moduleType;

        private Builder(Supplier<InputStream> inputStreamSupplier) {
            this.inputStreamSupplier = Objects.requireNonNull(inputStreamSupplier);
            this.moduleType = ModuleType.TEXT;
        }

        public Builder withLogger(Logger logger) {
            this.logger = logger;
            return this;
        }

        public Builder withType(ModuleType type) {
            this.moduleType = type;
            return this;
        }

        public Module build() {

            final Logger logger = this.logger != null ? this.logger : new SystemLogger();
            final Parser parser = new Parser(logger);

            try (final InputStream is = inputStreamSupplier.get()) {

                switch (this.moduleType) {
                    case TEXT:
                        return new Module(parser.parseModule(is), logger);
                    default:
                        // TODO: implement me
                        throw new InvalidException("type mismatch");
                }
            } catch (IOException e) {
                throw new WASMRuntimeException(e);
            }
        }
    }
}<|MERGE_RESOLUTION|>--- conflicted
+++ resolved
@@ -7,14 +7,6 @@
 import com.dylibso.chicory.wasm.exceptions.ChicoryException;
 import com.dylibso.chicory.wasm.exceptions.InvalidException;
 import com.dylibso.chicory.wasm.types.DataSegment;
-<<<<<<< HEAD
-=======
-import com.dylibso.chicory.wasm.types.ElemElem;
-import com.dylibso.chicory.wasm.types.ElemFunc;
-import com.dylibso.chicory.wasm.types.ElemMem;
-import com.dylibso.chicory.wasm.types.ElemTable;
-import com.dylibso.chicory.wasm.types.ElemType;
->>>>>>> e05ea5a1
 import com.dylibso.chicory.wasm.types.Element;
 import com.dylibso.chicory.wasm.types.Export;
 import com.dylibso.chicory.wasm.types.ExportDesc;
@@ -24,15 +16,8 @@
 import com.dylibso.chicory.wasm.types.Global;
 import com.dylibso.chicory.wasm.types.Import;
 import com.dylibso.chicory.wasm.types.ImportDescType;
-<<<<<<< HEAD
 import com.dylibso.chicory.wasm.types.NameCustomSection;
-=======
-import com.dylibso.chicory.wasm.types.Instruction;
-import com.dylibso.chicory.wasm.types.NameCustomSection;
-import com.dylibso.chicory.wasm.types.OpCode;
->>>>>>> e05ea5a1
 import com.dylibso.chicory.wasm.types.Table;
-import com.dylibso.chicory.wasm.types.Value;
 import java.io.ByteArrayInputStream;
 import java.io.File;
 import java.io.FileInputStream;
@@ -81,54 +66,6 @@
         if (this.module.globalSection() != null) {
             globalInitializers = this.module.globalSection().globals();
         }
-        var globals = new Value[globalInitializers.length];
-<<<<<<< HEAD
-=======
-        for (var i = 0; i < globalInitializers.length; i++) {
-            var g = globalInitializers[i];
-            if (g.initInstructions().length > 2)
-                throw new RuntimeException(
-                        "We don't a global initializer with multiple instructions");
-            var instr = g.initInstructions()[0];
-            switch (instr.opcode()) {
-                case I32_CONST:
-                    globals[i] = Value.i32(instr.operands()[0]);
-                    break;
-                case I64_CONST:
-                    globals[i] = Value.i64(instr.operands()[0]);
-                    break;
-                case F32_CONST:
-                    globals[i] = Value.f32(instr.operands()[0]);
-                    break;
-                case F64_CONST:
-                    globals[i] = Value.f64(instr.operands()[0]);
-                    break;
-                case GLOBAL_GET:
-                    {
-                        // TODO this assumes that these are already initialized declared in order
-                        // should we make this more resilient? Should initialization happen later?
-                        var idx = (int) instr.operands()[0];
-                        globals[i] =
-                                idx < hostImports.globalCount()
-                                        ? hostImports.global(idx).value()
-                                        : globals[idx];
-                        break;
-                    }
-                case REF_NULL:
-                    globals[i] = Value.EXTREF_NULL;
-                    break;
-                case REF_FUNC:
-                    globals[i] = Value.funcRef(instr.operands()[0]);
-                    break;
-                default:
-                    throw new RuntimeException(
-                            "We only support i32.const, i64.const, f32.const, f64.const,"
-                                    + " global.get, ref.func and ref.null opcodes on global"
-                                    + " initializers right now. We failed to initialize opcode: "
-                                    + instr.opcode());
-            }
-        }
->>>>>>> e05ea5a1
 
         var dataSegments = new DataSegment[0];
         if (module.dataSection() != null) {
@@ -207,67 +144,11 @@
         }
 
         Table[] tables = new Table[0];
-<<<<<<< HEAD
-=======
-        Element[] elements = new Element[0];
->>>>>>> e05ea5a1
         if (module.tableSection() != null) {
             var tableLength = module.tableSection().tableCount();
             tables = new Table[tableLength];
             for (int i = 0; i < tableLength; i++) {
                 tables[i] = module.tableSection().getTable(i);
-<<<<<<< HEAD
-=======
-            }
-            if (module.elementSection() != null) {
-                elements = module.elementSection().elements();
-                for (var el : module.elementSection().elements()) {
-                    switch (el.elemType()) {
-                        case Type:
-                            {
-                                var typeElem = (ElemType) el;
-                                var expr = typeElem.exprInstructions();
-                                var addr = computeConstantValue(expr);
-                                for (var fi : typeElem.funcIndices()) {
-                                    tables[0].setRef(addr++, (int) fi);
-                                }
-                                break;
-                            }
-                        case Table:
-                            {
-                                var tableElem = (ElemTable) el;
-                                var idx = (int) tableElem.tableIndex();
-                                var expr = tableElem.exprInstructions();
-                                var addr = computeConstantValue(expr);
-                                for (var fi : tableElem.funcIndices()) {
-                                    tables[idx].setRef(addr++, (int) fi);
-                                }
-                                break;
-                            }
-                        case Func:
-                            {
-                                var funcElem = (ElemFunc) el;
-                                // TODO: what? only runtime?
-                                break;
-                            }
-                        case Elem:
-                            {
-                                var elemElem = (ElemElem) el;
-                                // TODO: what? only runtime?
-                                break;
-                            }
-                        case Mem:
-                            {
-                                var memElem = (ElemMem) el;
-                                // TODO: what? only runtime?
-                                break;
-                            }
-                        default:
-                            throw new ChicoryException(
-                                    "Elment type: " + el.elemType() + " not yet supported");
-                    }
-                }
->>>>>>> e05ea5a1
             }
         }
 
@@ -336,20 +217,6 @@
                 elements);
     }
 
-<<<<<<< HEAD
-=======
-    public static int computeConstantValue(Instruction[] expr) {
-        assert (expr.length == 1);
-        if (expr[0].opcode() != OpCode.I32_CONST) {
-            throw new RuntimeException(
-                    "Don't support data segment expressions other than"
-                            + " i32.const yet, found: "
-                            + expr[0].opcode());
-        }
-        return (int) expr[0].operands()[0];
-    }
-
->>>>>>> e05ea5a1
     private HostImports mapHostImports(Import[] imports, HostImports hostImports) {
         int hostFuncNum = 0;
         int hostGlobalNum = 0;
