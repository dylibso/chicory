package com.dylibso.chicory.runtime;

import static com.dylibso.chicory.runtime.Module.getConstantValue;

import com.dylibso.chicory.runtime.exceptions.WASMRuntimeException;
import com.dylibso.chicory.wasm.exceptions.ChicoryException;
import com.dylibso.chicory.wasm.types.*;
import java.nio.ByteBuffer;
import java.nio.ByteOrder;
import java.nio.charset.StandardCharsets;
import java.util.Arrays;

/**
 * Represents the linear memory in the Wasm program. Can be shared
 * reference b/w the host and the guest.
 */
public final class Memory {

    /**
     * A WebAssembly page size is 64KiB = 65,536 bits.
     */
    public static final int PAGE_SIZE = 2 << 15;

    private final MemoryLimits limits;

    private final DataSegment[] dataSegments;

    private ByteBuffer buffer;

    private int nPages;

    public Memory(MemoryLimits limits) {
        this(limits, null);
    }

    public Memory(MemoryLimits limits, DataSegment[] dataSegments) {
        this(limits, dataSegments, true);
    }

    public Memory(MemoryLimits limits, DataSegment[] dataSegments, boolean initialize) {
        this.limits = limits;
        this.buffer = allocateByteBuffer(PAGE_SIZE * limits.getInitial());
        this.nPages = limits.getInitial();
        this.dataSegments = dataSegments;
        if (initialize) {
            this.reinstantiate();
        }
    }

    private static ByteBuffer allocateByteBuffer(int capacity) {
        return ByteBuffer.allocate(capacity).order(ByteOrder.LITTLE_ENDIAN);
    }

    /**
     * Gets the size of the memory in number of pages
     */
    public int getSize() {
        return nPages;
    }

    public int grow(int size) {

        var prevPages = nPages;
        var numPages = prevPages + size;

        if (numPages > limits.getMaximum()) {
            return -1;
        }

        var oldBuffer = buffer;
        var newBuffer = allocateByteBuffer(oldBuffer.capacity() + (PAGE_SIZE * size));
        var position = oldBuffer.position();
        oldBuffer.rewind();
        newBuffer.put(oldBuffer);
        newBuffer.position(position);

        buffer = newBuffer;
        nPages = numPages;

        return prevPages;
    }

    public int getInitialSize() {
        return this.limits.getInitial();
    }

    public int getMaximumSize() {
        return this.limits.getMaximum();
    }

    /**
     * This zeros out the memory and re-writes the data segments
     * TODO - there is probably a more efficient way to handle this and do we need to do this?
     */
    public void reinstantiate() {
        this.zero();

        if (dataSegments == null) {
            return;
        }

        for (var s : dataSegments) {
            if (s instanceof ActiveDataSegment) {
                var segment = (ActiveDataSegment) s;
                var offsetExpr = segment.getOffset();
                var data = segment.getData();
                var offset = getConstantValue(offsetExpr);
                write(offset, data);
            } else if (s instanceof PassiveDataSegment) {
                // System.out.println("Skipping passive segment " + s);
            } else {
                throw new ChicoryException("Data segment should be active or passive: " + s);
            }
        }
    }

    public void initPassiveSegment(int segmentId, int dest, int offset, int size) {
        var segment = dataSegments[segmentId];
        if (!(segment instanceof PassiveDataSegment)) {
            // Wasm test suite expects this trap message, even though it would be
            // more informative to specifically identify the segment type mismatch
            throw new WASMRuntimeException("out of bounds memory access");
        }
        write(dest, segment.getData(), offset, size);
    }

    public void writeString(int offset, String data) {
        write(offset, data.getBytes(StandardCharsets.UTF_8));
    }

    public String readString(int addr, int len) {
        return new String(readBytes(addr, len), StandardCharsets.UTF_8);
    }

    public void write(int addr, byte[] data) {
        write(addr, data, 0, data.length);
    }

    public void write(int addr, byte[] data, int offset, int size) {
        try {
            buffer.position(addr);
            buffer.put(data, offset, size);
        } catch (Exception e) {
            throw new WASMRuntimeException("out of bounds memory access");
        }
    }

    public byte read(int addr) {
        try {
            return buffer.get(addr);
        } catch (IndexOutOfBoundsException e) {
            throw new WASMRuntimeException("out of bounds memory access");
        }
    }

    public byte[] readBytes(int addr, int len) {
        try {
            var bytes = new byte[len];
            buffer.position(addr);
            buffer.get(bytes);
            return bytes;
        } catch (Exception e) {
            throw new WASMRuntimeException("out of bounds memory access");
        }
    }

    public void write(int addr, Value data) {
        write(addr, data.getData());
    }

    public void writeI32(int addr, int data) {
        try {
            buffer.putInt(addr, data);
        } catch (IndexOutOfBoundsException e) {
            throw new WASMRuntimeException("out of bounds memory access");
        }
    }

    public Value readI32(int addr) {
        try {
            return Value.i32(buffer.getInt(addr));
        } catch (IndexOutOfBoundsException e) {
            throw new WASMRuntimeException("out of bounds memory access");
        }
    }

    public Value readU32(int addr) {
        try {
            return Value.i32(buffer.getInt(addr) & 0xffffffffL);
        } catch (IndexOutOfBoundsException e) {
            throw new WASMRuntimeException("out of bounds memory access");
        }
    }

    public void writeLong(int addr, long data) {
        try {
            buffer.putLong(addr, data);
        } catch (IndexOutOfBoundsException e) {
            throw new WASMRuntimeException("out of bounds memory access");
        }
    }

    public Value readI64(int addr) {
        try {
            return Value.i64(buffer.getLong(addr));
        } catch (IndexOutOfBoundsException e) {
            throw new WASMRuntimeException("out of bounds memory access");
        }
    }

    public void writeShort(int addr, short data) {
        try {
            buffer.putShort(addr, data);
        } catch (IndexOutOfBoundsException e) {
            throw new WASMRuntimeException("out of bounds memory access");
        }
    }

    public Value readI16(int addr) {
        try {
            return Value.i32(buffer.getShort(addr));
        } catch (IndexOutOfBoundsException e) {
            throw new WASMRuntimeException("out of bounds memory access");
        }
    }

    public Value readU16(int addr) {
        try {
            return Value.i32(buffer.getShort(addr) & 0xffff);
        } catch (IndexOutOfBoundsException e) {
            throw new WASMRuntimeException("out of bounds memory access");
        }
    }

    public void writeByte(int addr, byte data) {
        try {
            buffer.put(addr, data);
        } catch (IndexOutOfBoundsException e) {
            throw new WASMRuntimeException("out of bounds memory access");
        }
    }

    public Value readU8(int addr) {
        try {
            return Value.i32(read(addr) & 0xFF);
        } catch (IndexOutOfBoundsException e) {
            throw new WASMRuntimeException("out of bounds memory access");
        }
    }

    public Value readI8(int addr) {
        try {
            return Value.i32(read(addr));
        } catch (IndexOutOfBoundsException e) {
            throw new WASMRuntimeException("out of bounds memory access");
        }
    }

    public void writeF32(int addr, float data) {
        try {
            buffer.putFloat(addr, data);
        } catch (IndexOutOfBoundsException e) {
            throw new WASMRuntimeException("out of bounds memory access");
        }
    }

    public Value readF32(int addr) {
        try {
            return Value.f32(buffer.getInt(addr));
        } catch (IndexOutOfBoundsException e) {
            throw new WASMRuntimeException("out of bounds memory access");
        }
    }

    public void writeF64(int addr, double data) {
        try {
            buffer.putDouble(addr, data);
        } catch (IndexOutOfBoundsException e) {
            throw new WASMRuntimeException("out of bounds memory access");
        }
    }

    public Value readF64(int addr) {
        try {
            return Value.f64(buffer.getLong(addr));
        } catch (IndexOutOfBoundsException e) {
            throw new WASMRuntimeException("out of bounds memory access");
        }
    }

    public void zero() {
        this.fill((byte) 0);
    }

    public void fill(byte value) {
        try {
            // see https://appsintheopen.com/posts/53-resetting-bytebuffers-to-zero-in-java
            Arrays.fill(buffer.array(), value);
            buffer.position(0);
        } catch (IndexOutOfBoundsException e) {
            throw new WASMRuntimeException("out of bounds memory access");
        }
    }

    public void fill(byte value, int fromIndex, int toIndex) {
<<<<<<< HEAD
        if ((1 + this.nPages * PAGE_SIZE) <= toIndex) {
            throw new WASMRuntimeException("out of bounds memory access");
        }
=======
>>>>>>> 444c0bc3
        try {
            Arrays.fill(buffer.array(), fromIndex, toIndex, value);
            buffer.position(0);
        } catch (IndexOutOfBoundsException e) {
            throw new WASMRuntimeException("out of bounds memory access");
        }
    }

    public void copy(int dest, int src, int size) {
        write(dest, readBytes(src, size));
    }

    public void drop(int segment) {
        dataSegments[segment] = PassiveDataSegment.EMPTY;
    }
}<|MERGE_RESOLUTION|>--- conflicted
+++ resolved
@@ -303,12 +303,6 @@
     }
 
     public void fill(byte value, int fromIndex, int toIndex) {
-<<<<<<< HEAD
-        if ((1 + this.nPages * PAGE_SIZE) <= toIndex) {
-            throw new WASMRuntimeException("out of bounds memory access");
-        }
-=======
->>>>>>> 444c0bc3
         try {
             Arrays.fill(buffer.array(), fromIndex, toIndex, value);
             buffer.position(0);
