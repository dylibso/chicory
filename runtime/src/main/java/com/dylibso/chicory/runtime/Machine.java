package com.dylibso.chicory.runtime;

import com.dylibso.chicory.runtime.exceptions.WASMRuntimeException;
import com.dylibso.chicory.wasm.exceptions.ChicoryException;
import com.dylibso.chicory.wasm.types.*;
import java.util.*;

/**
 * This is responsible for holding and interpreting the Wasm code.
 */
public class Machine {
    private MStack stack;
    private Stack<StackFrame> callStack;
    private Instance instance;

    public Machine(Instance instance) {
        this.instance = instance;
        this.stack = new MStack();
        this.callStack = new Stack<>();
    }

    public Value[] call(int funcId, Value[] args, boolean popResults) throws ChicoryException {
        var func = instance.getFunction(funcId);
        if (func != null) {
            this.callStack.push(new StackFrame(funcId, 0, args, func.getLocals()));
            eval(func.getInstructions());
        } else {
            this.callStack.push(new StackFrame(funcId, 0, args, List.of()));
            var imprt = instance.getImports()[funcId];
            var hostFunc = imprt.getHandle();
            var results = hostFunc.apply(this.instance.getMemory(), args);
            // a host function can return null or an array of ints
            // which we will push onto the stack
            if (results != null) {
                for (var result : results) {
                    this.stack.push(result);
                }
            }
        }
        if (this.callStack.size() > 0) this.callStack.pop();
        if (!popResults) {
            return null;
        }

        var typeId = instance.getFunctionTypes()[funcId];
        var type = instance.getTypes()[typeId];
        if (type.getReturns().length == 0) return null;
        if (this.stack.size() == 0) return null;

        var totalResults = type.getReturns().length;
        var results = new Value[totalResults];
        for (var i = totalResults - 1; i >= 0; i--) {
            results[i] = this.stack.pop();
        }
        return results;
    }

    void eval(List<Instruction> code) throws ChicoryException {
        try {
            var frame = callStack.peek();
            boolean shouldReturn = false;

            loop:
            while (frame.pc < code.size()) {
                if (shouldReturn) return;
                var instruction = code.get(frame.pc++);
                var opcode = instruction.getOpcode();
                var operands = instruction.getOperands();
                System.out.println(
                        "func="
                                + frame.funcId
                                + "@"
                                + frame.pc
                                + ": "
                                + instruction
                                + "stack="
                                + this.stack);
                switch (opcode) {
                    case UNREACHABLE:
                        throw new TrapException("Trapped on unreachable instruction", callStack);
                    case NOP:
                        break;
                    case LOOP:
                    case BLOCK:
                        {
                            frame.blockDepth++;
                            break;
                        }
                    case IF:
                        {
                            frame.blockDepth++;
                            var pred = this.stack.pop().asInt();
                            if (pred == 0) {
                                frame.pc = instruction.getLabelFalse();
                            } else {
                                frame.pc = instruction.getLabelTrue();
                            }
                            break;
                        }
                    case ELSE:
                    case BR:
                        {
                            frame.pc = instruction.getLabelTrue();
                            break;
                        }
                    case BR_IF:
                        {
                            var pred = this.stack.pop().asInt();
                            if (pred == 0) {
                                frame.pc = instruction.getLabelFalse();
                            } else {
                                frame.pc = instruction.getLabelTrue();
                            }
                            break;
                        }
                    case BR_TABLE:
                        {
                            var pred = this.stack.pop().asInt();
                            if (pred < 0 || pred >= instruction.getLabelTable().length - 1) {
                                // choose default
                                frame.pc =
                                        instruction
                                                .getLabelTable()[
                                                instruction.getLabelTable().length - 1];
                            } else {
                                frame.pc = instruction.getLabelTable()[pred];
                            }
                            break;
                        }
                    case RETURN:
                        shouldReturn = true;
                        break;
                    case CALL_INDIRECT:
                        {
<<<<<<< HEAD
                            var index = this.stack.pop().asInt();
                            var funcId = instance.getTable().getFuncRef(index);
=======
                            var tableIdx = operands[1];
                            if (tableIdx != 0)
                                throw new ChicoryException(
                                        "We only support a table index of 0 in call-indirect");
                            var funcTableIdx = this.stack.pop().asInt();
                            var funcId = instance.getTable().getFuncRef(funcTableIdx);
>>>>>>> c48e4712
                            var typeId = (int) operands[0];
                            var type = instance.getTypes()[typeId];
                            // given a list of param types, let's pop those params off the stack
                            // and pass as args to the function call
                            var args = extractArgsForParams(type.getParams());
                            call(funcId, args, false);
                            break;
                        }
                    case DROP:
                        this.stack.pop();
                        break;
                    case SELECT:
                        {
                            var pred = this.stack.pop().asInt();
                            var b = this.stack.pop();
                            var a = this.stack.pop();
                            if (pred == 0) {
                                this.stack.push(b);
                            } else {
                                this.stack.push(a);
                            }
                            break;
                        }
                    case END:
                        {
                            // if this is the last end, then we're done with
                            // the function
                            if (frame.blockDepth == 0) {
                                break loop;
                            }
                            frame.blockDepth--;
                            break;
                        }
                    case LOCAL_GET:
                        {
                            this.stack.push(frame.getLocal((int) operands[0]));
                            break;
                        }
                    case LOCAL_SET:
                        {
                            frame.setLocal((int) operands[0], this.stack.pop());
                            break;
                        }
                    case LOCAL_TEE:
                        {
                            // here we peek instead of pop, leaving it on the stack
                            frame.setLocal((int) operands[0], this.stack.peek());
                            break;
                        }
                    case GLOBAL_GET:
                        {
                            var val = instance.getGlobal((int) operands[0]);
                            this.stack.push(val);
                            break;
                        }
                    case GLOBAL_SET:
                        {
                            var id = (int) operands[0];
                            var global = instance.getGlobalInitalizers()[id];
                            if (global.getMutabilityType() == MutabilityType.Const)
                                throw new RuntimeException(
                                        "Can't call GLOBAL_SET on immutable global");
                            var val = this.stack.pop();
                            instance.setGlobal(id, val);
                            break;
                        }
                        // TODO signed and unsigned are the same right now
                    case I32_LOAD:
                        {
                            var ptr = (int) (operands[1] + this.stack.pop().asInt());
                            var val = instance.getMemory().getI32(ptr);
                            this.stack.push(val);
                            break;
                        }
                    case I64_LOAD:
                        {
                            var ptr = (int) (operands[1] + this.stack.pop().asInt());
                            var val = instance.getMemory().getI64(ptr);
                            this.stack.push(val);
                            break;
                        }
                    case F32_LOAD:
                        {
                            var ptr = (int) (operands[1] + this.stack.pop().asInt());
                            var val = instance.getMemory().getF32(ptr);
                            this.stack.push(val);
                            break;
                        }
                    case F64_LOAD:
                        {
                            var ptr = (int) (operands[1] + this.stack.pop().asInt());
                            var val = instance.getMemory().getF64(ptr);
                            this.stack.push(val);
                            break;
                        }
                    case I32_LOAD8_S:
                        {
                            var ptr = (int) (operands[1] + this.stack.pop().asInt());
                            var val = instance.getMemory().getI8(ptr);
                            this.stack.push(val);
                            break;
                        }
                    case I64_LOAD8_S:
                        {
                            var ptr = (int) (operands[1] + this.stack.pop().asInt());
                            var val = instance.getMemory().getI8(ptr);
                            // TODO a bit hacky
                            this.stack.push(Value.i64(val.asInt()));
                            break;
                        }
                    case I32_LOAD8_U:
                        {
                            var ptr = (int) (operands[1] + this.stack.pop().asInt());
                            var val = instance.getMemory().getI8U(ptr);
                            this.stack.push(val);
                            break;
                        }
                    case I64_LOAD8_U:
                        {
                            var ptr = (int) (operands[1] + this.stack.pop().asInt());
                            var val = instance.getMemory().getI8U(ptr);
                            // TODO a bit hacky
                            this.stack.push(Value.i64(val.asInt()));
                            break;
                        }
                    case I32_LOAD16_S:
                        {
                            var ptr = (int) (operands[1] + this.stack.pop().asInt());
                            var val = instance.getMemory().getI16(ptr);
                            this.stack.push(val);
                            break;
                        }
                    case I64_LOAD16_S:
                        {
                            var ptr = (int) (operands[1] + this.stack.pop().asInt());
                            var val = instance.getMemory().getI16(ptr);
                            // TODO this is a bit hacky
                            this.stack.push(Value.i64(val.asInt()));
                            break;
                        }
                    case I32_LOAD16_U:
                        {
                            var ptr = (int) (operands[1] + this.stack.pop().asInt());
                            var val = instance.getMemory().getU16(ptr);
                            this.stack.push(val);
                            break;
                        }
                    case I64_LOAD16_U:
                        {
                            var ptr = (int) (operands[1] + this.stack.pop().asInt());
                            var val = instance.getMemory().getU16(ptr);
                            // TODO this is a bit hacky
                            this.stack.push(Value.i64(val.asInt()));
                            break;
                        }
                    case I64_LOAD32_S:
                        {
                            var ptr = (int) (operands[1] + this.stack.pop().asInt());
                            var val = instance.getMemory().getI32(ptr);
                            // TODO this is a bit hacky
                            this.stack.push(Value.i64(val.asInt()));
                            break;
                        }
                    case I64_LOAD32_U:
                        {
                            var ptr = (int) (operands[1] + this.stack.pop().asInt());
                            var val = instance.getMemory().getU32(ptr);
                            this.stack.push(val);
                            break;
                        }
                    case I32_STORE:
                        {
                            var value = this.stack.pop().asInt();
                            var ptr = (int) (operands[1] + this.stack.pop().asInt());
                            instance.getMemory().putI32(ptr, value);
                            break;
                        }
                    case I32_STORE16:
                    case I64_STORE16:
                        {
                            var value = this.stack.pop().asShort();
                            var ptr = (int) (operands[1] + this.stack.pop().asInt());
                            instance.getMemory().putShort(ptr, value);
                            break;
                        }
                    case I64_STORE:
                        {
                            var value = this.stack.pop().asLong();
                            var ptr = (int) (operands[1] + this.stack.pop().asInt());
                            instance.getMemory().putI64(ptr, value);
                            break;
                        }
                    case F32_STORE:
                        {
                            var value = this.stack.pop().asFloat();
                            var ptr = (int) (operands[1] + this.stack.pop().asInt());
                            instance.getMemory().putF32(ptr, value);
                            break;
                        }
                    case F64_STORE:
                        {
                            var value = this.stack.pop().asDouble();
                            var ptr = (int) (operands[1] + this.stack.pop().asInt());
                            instance.getMemory().putF64(ptr, value);
                            break;
                        }
                    case MEMORY_GROW:
                        {
                            var size = stack.pop().asInt();
                            var nPages = instance.getMemory().grow(size);
                            stack.push(Value.i32(nPages));
                            break;
                        }
                    case I32_STORE8:
                    case I64_STORE8:
                        {
                            var value = this.stack.pop().asByte();
                            var ptr = (int) (operands[1] + this.stack.pop().asInt());
                            instance.getMemory().putByte(ptr, value);
                            break;
                        }
                    case I64_STORE32:
                        {
                            var value = this.stack.pop().asInt();
                            var ptr = (int) (operands[1] + this.stack.pop().asInt());
                            instance.getMemory().putI32(ptr, value);
                            break;
                        }
                    case MEMORY_SIZE:
                        {
                            var sz = instance.getMemory().getSize();
                            this.stack.push(Value.i32(sz));
                            break;
                        }
                        // TODO 32bit and 64 bit operations are the same for now
                    case I32_CONST:
                        {
                            this.stack.push(Value.i32(operands[0]));
                            break;
                        }
                    case I64_CONST:
                        {
                            this.stack.push(Value.i64(operands[0]));
                            break;
                        }
                    case F32_CONST:
                        {
                            this.stack.push(Value.f32(operands[0]));
                            break;
                        }
                    case F64_CONST:
                        {
                            this.stack.push(Value.f64(operands[0]));
                            break;
                        }
                    case I32_EQ:
                        {
                            var a = stack.pop().asInt();
                            var b = stack.pop().asInt();
                            this.stack.push(a == b ? Value.TRUE : Value.FALSE);
                            break;
                        }
                    case I64_EQ:
                        {
                            var a = this.stack.pop().asLong();
                            var b = this.stack.pop().asLong();
                            this.stack.push(a == b ? Value.TRUE : Value.FALSE);
                            break;
                        }
                    case I32_NE:
                        {
                            var a = this.stack.pop().asInt();
                            var b = this.stack.pop().asInt();
                            this.stack.push(a == b ? Value.FALSE : Value.TRUE);
                            break;
                        }
                    case I64_NE:
                        {
                            var a = this.stack.pop().asLong();
                            var b = this.stack.pop().asLong();
                            this.stack.push(a == b ? Value.FALSE : Value.TRUE);
                            break;
                        }
                    case I32_EQZ:
                        {
                            var a = this.stack.pop().asInt();
                            this.stack.push(a == 0 ? Value.TRUE : Value.FALSE);
                            break;
                        }
                    case I64_EQZ:
                        {
                            var a = this.stack.pop().asLong();
                            this.stack.push(a == 0L ? Value.TRUE : Value.FALSE);
                            break;
                        }
                    case I32_LT_S:
                        {
                            var b = this.stack.pop().asInt();
                            var a = this.stack.pop().asInt();
                            this.stack.push(a < b ? Value.TRUE : Value.FALSE);
                            break;
                        }
                    case I32_LT_U:
                        {
                            var b = this.stack.pop().asUInt();
                            var a = this.stack.pop().asUInt();
                            this.stack.push(a < b ? Value.TRUE : Value.FALSE);
                            break;
                        }
                    case I64_LT_S:
                        {
                            var b = this.stack.pop().asLong();
                            var a = this.stack.pop().asLong();
                            this.stack.push(a < b ? Value.TRUE : Value.FALSE);
                            break;
                        }
                    case I64_LT_U:
                        {
                            var b = this.stack.pop().asULong();
                            var a = this.stack.pop().asULong();
                            this.stack.push(a.compareTo(b) < 0 ? Value.TRUE : Value.FALSE);
                            break;
                        }
                    case I32_GT_S:
                        {
                            var b = this.stack.pop().asInt();
                            var a = this.stack.pop().asInt();
                            this.stack.push(a > b ? Value.TRUE : Value.FALSE);
                            break;
                        }
                    case I32_GT_U:
                        {
                            var b = this.stack.pop().asUInt();
                            var a = this.stack.pop().asUInt();
                            this.stack.push(a > b ? Value.TRUE : Value.FALSE);
                            break;
                        }
                    case I64_GT_S:
                        {
                            var b = this.stack.pop().asLong();
                            var a = this.stack.pop().asLong();
                            this.stack.push(a > b ? Value.TRUE : Value.FALSE);
                            break;
                        }
                    case I64_GT_U:
                        {
                            var b = this.stack.pop().asULong();
                            var a = this.stack.pop().asULong();
                            this.stack.push(a.compareTo(b) > 0 ? Value.TRUE : Value.FALSE);
                            break;
                        }
                    case I32_GE_S:
                        {
                            var b = this.stack.pop().asInt();
                            var a = this.stack.pop().asInt();
                            this.stack.push(a >= b ? Value.TRUE : Value.FALSE);
                            break;
                        }
                    case I32_GE_U:
                        {
                            var b = this.stack.pop().asUInt();
                            var a = this.stack.pop().asUInt();
                            this.stack.push(a >= b ? Value.TRUE : Value.FALSE);
                            break;
                        }
                    case I64_GE_U:
                        {
                            var b = this.stack.pop().asULong();
                            var a = this.stack.pop().asULong();
                            this.stack.push(a.compareTo(b) >= 0 ? Value.TRUE : Value.FALSE);
                            break;
                        }
                    case I64_GE_S:
                        {
                            var b = this.stack.pop().asLong();
                            var a = this.stack.pop().asLong();
                            this.stack.push(a >= b ? Value.TRUE : Value.FALSE);
                            break;
                        }
                    case I32_LE_S:
                        {
                            var b = this.stack.pop().asInt();
                            var a = this.stack.pop().asInt();
                            this.stack.push(a <= b ? Value.TRUE : Value.FALSE);
                            break;
                        }
                    case I32_LE_U:
                        {
                            var b = this.stack.pop().asUInt();
                            var a = this.stack.pop().asUInt();
                            this.stack.push(a <= b ? Value.TRUE : Value.FALSE);
                            break;
                        }
                    case I64_LE_S:
                        {
                            var b = this.stack.pop().asLong();
                            var a = this.stack.pop().asLong();
                            this.stack.push(a <= b ? Value.TRUE : Value.FALSE);
                            break;
                        }
                    case I64_LE_U:
                        {
                            var b = this.stack.pop().asULong();
                            var a = this.stack.pop().asULong();
                            this.stack.push(a.compareTo(b) <= 0 ? Value.TRUE : Value.FALSE);
                            break;
                        }
                    case F32_EQ:
                        {
                            var a = this.stack.pop().asFloat();
                            var b = this.stack.pop().asFloat();
                            this.stack.push(a == b ? Value.TRUE : Value.FALSE);
                            break;
                        }
                    case F64_EQ:
                        {
                            var a = this.stack.pop().asDouble();
                            var b = this.stack.pop().asDouble();
                            this.stack.push(a == b ? Value.TRUE : Value.FALSE);
                            break;
                        }
                    case I32_CLZ:
                        {
                            var tos = this.stack.pop().asInt();
                            var count = Integer.numberOfLeadingZeros(tos);
                            this.stack.push(Value.i32(count));
                            break;
                        }
                    case I32_CTZ:
                        {
                            var tos = this.stack.pop().asInt();
                            var count = Integer.numberOfTrailingZeros(tos);
                            this.stack.push(Value.i32(count));
                            break;
                        }
                    case I32_POPCNT:
                        {
                            var tos = this.stack.pop().asInt();
                            var count = Integer.bitCount(tos);
                            this.stack.push(Value.i32(count));
                            break;
                        }
                    case I32_ADD:
                        {
                            var a = this.stack.pop().asInt();
                            var b = this.stack.pop().asInt();
                            this.stack.push(Value.i32(a + b));
                            break;
                        }
                    case I64_ADD:
                        {
                            var a = this.stack.pop().asLong();
                            var b = this.stack.pop().asLong();
                            this.stack.push(Value.i64(a + b));
                            break;
                        }
                    case I32_SUB:
                        {
                            var a = this.stack.pop().asInt();
                            var b = this.stack.pop().asInt();
                            this.stack.push(Value.i32(b - a));
                            break;
                        }
                    case I64_SUB:
                        {
                            var a = this.stack.pop().asLong();
                            var b = this.stack.pop().asLong();
                            this.stack.push(Value.i64(b - a));
                            break;
                        }
                    case I32_MUL:
                        {
                            var a = this.stack.pop().asInt();
                            var b = this.stack.pop().asInt();
                            this.stack.push(Value.i32(a * b));
                            break;
                        }
                    case I64_MUL:
                        {
                            var a = this.stack.pop().asLong();
                            var b = this.stack.pop().asLong();
                            this.stack.push(Value.i64(a * b));
                            break;
                        }
                    case I32_DIV_S:
                        {
                            var b = this.stack.pop().asInt();
                            var a = this.stack.pop().asInt();
                            if (a == Integer.MIN_VALUE && b == -1) {
                                throw new WASMRuntimeException("integer overflow");
                            }
                            this.stack.push(Value.i32(a / b));
                            break;
                        }
                    case I32_DIV_U:
                        {
                            var b = this.stack.pop().asUInt();
                            var a = this.stack.pop().asUInt();
                            this.stack.push(Value.i32(a / b));
                            break;
                        }
                    case I64_DIV_S:
                        {
                            var b = this.stack.pop().asLong();
                            var a = this.stack.pop().asLong();
                            if (a == Long.MIN_VALUE && b == -1L) {
                                throw new WASMRuntimeException("integer overflow");
                            }
                            this.stack.push(Value.i64(a / b));
                            break;
                        }
                    case I64_DIV_U:
                        {
                            var b = this.stack.pop().asLong();
                            var a = this.stack.pop().asLong();
                            this.stack.push(Value.i64(Long.divideUnsigned(a, b)));
                            break;
                        }
                    case I32_REM_S:
                        {
                            var b = this.stack.pop().asInt();
                            var a = this.stack.pop().asInt();
                            this.stack.push(Value.i32(a % b));
                            break;
                        }
                    case I32_REM_U:
                        {
                            var b = this.stack.pop().asUInt();
                            var a = this.stack.pop().asUInt();
                            this.stack.push(Value.i32(a % b));
                            break;
                        }
                    case I64_AND:
                        {
                            var a = this.stack.pop().asLong();
                            var b = this.stack.pop().asLong();
                            this.stack.push(Value.i64(a & b));
                            break;
                        }
                    case I64_OR:
                        {
                            var a = this.stack.pop().asLong();
                            var b = this.stack.pop().asLong();
                            this.stack.push(Value.i64(a | b));
                            break;
                        }
                    case I64_XOR:
                        {
                            var a = this.stack.pop().asLong();
                            var b = this.stack.pop().asLong();
                            this.stack.push(Value.i64(a ^ b));
                            break;
                        }
                    case I64_SHL:
                        {
                            var c = this.stack.pop().asLong();
                            var v = this.stack.pop().asLong();
                            this.stack.push(Value.i64(v << c));
                            break;
                        }
                    case I64_SHR_S:
                        {
                            var c = this.stack.pop().asLong();
                            var v = this.stack.pop().asLong();
                            this.stack.push(Value.i64(v >> c));
                            break;
                        }
                    case I64_SHR_U:
                        {
                            var c = this.stack.pop().asLong();
                            var v = this.stack.pop().asLong();
                            this.stack.push(Value.i64(v >>> c));
                            break;
                        }
                    case I64_REM_S:
                        {
                            var b = this.stack.pop().asLong();
                            var a = this.stack.pop().asLong();
                            this.stack.push(Value.i64(a % b));
                            break;
                        }
                    case I64_REM_U:
                        {
                            var b = this.stack.pop().asLong();
                            var a = this.stack.pop().asLong();
                            this.stack.push(Value.i64(Long.remainderUnsigned(a, b)));
                            break;
                        }
                    case I64_ROTL:
                        {
                            var c = this.stack.pop().asLong();
                            var v = this.stack.pop().asLong();
                            var z = (v << c) | (v >>> (64 - c));
                            this.stack.push(Value.i64(z));
                            break;
                        }
                    case I64_ROTR:
                        {
                            var c = this.stack.pop().asLong();
                            var v = this.stack.pop().asLong();
                            var z = (v >>> c) | (v << (64 - c));
                            this.stack.push(Value.i64(z));
                            break;
                        }
                    case I64_CLZ:
                        {
                            var tos = this.stack.pop();
                            var count = Long.numberOfLeadingZeros(tos.asLong());
                            this.stack.push(Value.i64(count));
                            break;
                        }
                    case I64_CTZ:
                        {
                            var tos = this.stack.pop();
                            var count = Long.numberOfTrailingZeros(tos.asLong());
                            this.stack.push(Value.i64(count));
                            break;
                        }
                    case I64_POPCNT:
                        {
                            var tos = this.stack.pop().asLong();
                            var count = Long.bitCount(tos);
                            this.stack.push(Value.i64(count));
                            break;
                        }
                    case F32_NEG:
                        {
                            var tos = this.stack.pop().asFloat();
                            this.stack.push(Value.fromFloat(-1.0f * tos));
                            break;
                        }
                    case F64_NEG:
                        {
                            var tos = this.stack.pop().asDouble();
                            this.stack.push(Value.fromDouble(-1.0d * tos));
                            break;
                        }
                    case CALL:
                        {
                            var funcId = (int) operands[0];
                            var typeId = instance.getFunctionTypes()[funcId];
                            var type = instance.getTypes()[typeId];
                            // given a list of param types, let's pop those params off the stack
                            // and pass as args to the function call
                            var args = extractArgsForParams(type.getParams());
                            call(funcId, args, false);
                            break;
                        }
                    case I32_AND:
                        {
                            var a = this.stack.pop().asInt();
                            var b = this.stack.pop().asInt();
                            this.stack.push(Value.i32(a & b));
                            break;
                        }
                    case I32_OR:
                        {
                            var a = this.stack.pop().asInt();
                            var b = this.stack.pop().asInt();
                            this.stack.push(Value.i32(a | b));
                            break;
                        }
                    case I32_XOR:
                        {
                            var a = this.stack.pop().asInt();
                            var b = this.stack.pop().asInt();
                            this.stack.push(Value.i32(a ^ b));
                            break;
                        }
                    case I32_SHL:
                        {
                            var c = this.stack.pop().asInt();
                            var v = this.stack.pop().asInt();
                            this.stack.push(Value.i32(v << c));
                            break;
                        }
                    case I32_SHR_S:
                        {
                            var c = this.stack.pop().asInt();
                            var v = this.stack.pop().asInt();
                            this.stack.push(Value.i32(v >> c));
                            break;
                        }
                    case I32_SHR_U:
                        {
                            var c = this.stack.pop().asInt();
                            var v = this.stack.pop().asInt();
                            this.stack.push(Value.i32(v >>> c));
                            break;
                        }
                    case I32_ROTL:
                        {
                            var c = this.stack.pop().asInt();
                            var v = this.stack.pop().asInt();
                            var z = (v << c) | (v >>> (32 - c));
                            this.stack.push(Value.i32(z));
                            break;
                        }
                    case I32_ROTR:
                        {
                            var c = this.stack.pop().asInt();
                            var v = this.stack.pop().asInt();
                            var z = (v >>> c) | (v << (32 - c));
                            this.stack.push(Value.i32(z));
                            break;
                        }
                    case F32_ADD:
                        {
                            var a = this.stack.pop().asFloat();
                            var b = this.stack.pop().asFloat();
                            this.stack.push(Value.fromFloat(a + b));
                            break;
                        }
                    case F64_ADD:
                        {
                            var a = this.stack.pop().asDouble();
                            var b = this.stack.pop().asDouble();
                            this.stack.push(Value.fromDouble(a + b));
                            break;
                        }
                    case F32_SUB:
                        {
                            var a = this.stack.pop().asFloat();
                            var b = this.stack.pop().asFloat();
                            this.stack.push(Value.fromFloat(b - a));
                            break;
                        }
                    case F64_SUB:
                        {
                            var a = this.stack.pop().asDouble();
                            var b = this.stack.pop().asDouble();
                            this.stack.push(Value.fromDouble(b - a));
                            break;
                        }
                    case F32_MUL:
                        {
                            var a = this.stack.pop().asFloat();
                            var b = this.stack.pop().asFloat();
                            this.stack.push(Value.fromFloat(b * a));
                            break;
                        }
                    case F64_MUL:
                        {
                            var a = this.stack.pop().asDouble();
                            var b = this.stack.pop().asDouble();
                            this.stack.push(Value.fromDouble(b * a));
                            break;
                        }
                    case F32_DIV:
                        {
                            var a = this.stack.pop().asFloat();
                            var b = this.stack.pop().asFloat();
                            this.stack.push(Value.fromFloat(b / a));
                            break;
                        }
                    case F64_DIV:
                        {
                            var a = this.stack.pop().asDouble();
                            var b = this.stack.pop().asDouble();
                            this.stack.push(Value.fromDouble(b / a));
                            break;
                        }
                    case F32_MIN:
                        {
                            var a = this.stack.pop().asFloat();
                            var b = this.stack.pop().asFloat();
                            this.stack.push(Value.fromFloat(Math.min(a, b)));
                            break;
                        }
                    case F64_MIN:
                        {
                            var a = this.stack.pop().asDouble();
                            var b = this.stack.pop().asDouble();
                            this.stack.push(Value.fromDouble(Math.min(a, b)));
                            break;
                        }
                    case F32_MAX:
                        {
                            var a = this.stack.pop().asFloat();
                            var b = this.stack.pop().asFloat();
                            this.stack.push(Value.fromFloat(Math.max(a, b)));
                            break;
                        }
                    case F64_MAX:
                        {
                            var a = this.stack.pop().asDouble();
                            var b = this.stack.pop().asDouble();
                            this.stack.push(Value.fromDouble(Math.max(a, b)));
                            break;
                        }
                    case F32_SQRT:
                        {
                            var val = this.stack.pop().asFloat();
                            this.stack.push(
                                    Value.fromFloat(
                                            Double.valueOf(
                                                            Math.sqrt(
                                                                    Float.valueOf(val)
                                                                            .doubleValue()))
                                                    .floatValue()));
                            break;
                        }
                    case F64_SQRT:
                        {
                            var val = this.stack.pop().asDouble();
                            this.stack.push(Value.fromDouble(Math.sqrt(val)));
                            break;
                        }
                    case F32_FLOOR:
                        {
                            var val = this.stack.pop().asFloat();
                            this.stack.push(
                                    Value.fromFloat(
                                            Double.valueOf(
                                                            Math.floor(
                                                                    Float.valueOf(val)
                                                                            .doubleValue()))
                                                    .floatValue()));
                            break;
                        }
                    case F64_FLOOR:
                        {
                            var val = this.stack.pop().asDouble();
                            this.stack.push(Value.fromDouble(Math.floor(val)));
                            break;
                        }
                    case F32_CEIL:
                        {
                            var val = this.stack.pop().asFloat();
                            this.stack.push(
                                    Value.fromFloat(
                                            Double.valueOf(
                                                            Math.ceil(
                                                                    Float.valueOf(val)
                                                                            .doubleValue()))
                                                    .floatValue()));
                            break;
                        }
                    case F64_CEIL:
                        {
                            var val = this.stack.pop().asDouble();
                            this.stack.push(Value.fromDouble(Math.ceil(val)));
                            break;
                        }
                    case F32_TRUNC:
                        {
                            var val = this.stack.pop().asFloat();
                            this.stack.push(
                                    Value.fromFloat(
                                            Double.valueOf(
                                                            (val < 0)
                                                                    ? Math.ceil(
                                                                            Float.valueOf(val)
                                                                                    .doubleValue())
                                                                    : Math.floor(
                                                                            Float.valueOf(val)
                                                                                    .doubleValue()))
                                                    .floatValue()));
                            break;
                        }
                    case F64_TRUNC:
                        {
                            var val = this.stack.pop().asDouble();
                            this.stack.push(
                                    Value.fromDouble((val < 0) ? Math.ceil(val) : Math.floor(val)));
                            break;
                        }
                    case F32_NEAREST:
                        {
                            var val = this.stack.pop().asFloat();
                            this.stack.push(
                                    Value.fromFloat(
                                            Double.valueOf(
                                                            Math.rint(
                                                                    Float.valueOf(val)
                                                                            .doubleValue()))
                                                    .floatValue()));
                            break;
                        }
                    case F64_NEAREST:
                        {
                            var val = this.stack.pop().asDouble();
                            this.stack.push(Value.fromDouble(Math.rint(val)));
                            break;
                        }
                        // For the extend_* operations, note that java
                        // automatically does this when casting from
                        // smaller to larger primitives
                    case I32_EXTEND_8_S:
                        {
                            var tos = this.stack.pop().asByte();
                            this.stack.push(Value.i32(tos));
                            break;
                        }
                    case I32_EXTEND_16_S:
                        {
                            var original = this.stack.pop().asInt() & 0xFFFF;
                            if ((original & 0x8000) != 0) original |= 0xFFFF0000;
                            this.stack.push(Value.i32(original & 0xFFFFFFFFL));
                            break;
                        }
                    case I64_EXTEND_8_S:
                        {
                            var tos = this.stack.pop().asByte();
                            this.stack.push(Value.i64(tos));
                            break;
                        }
                    case I64_EXTEND_16_S:
                        {
                            var tos = this.stack.pop().asShort();
                            this.stack.push(Value.i64(tos));
                            break;
                        }
                    case I64_EXTEND_32_S:
                        {
                            var tos = this.stack.pop().asInt();
                            this.stack.push(Value.i64(tos));
                            break;
                        }
                    case F64_CONVERT_I64_U:
                        {
                            var tos = this.stack.pop().asULong();
                            this.stack.push(Value.fromDouble(tos.doubleValue()));
                            break;
                        }
                    case F64_CONVERT_I32_U:
                        {
                            var tos = this.stack.pop();
                            this.stack.push(
                                    Value.fromDouble(Long.valueOf(tos.asUInt()).doubleValue()));
                            break;
                        }
                    case F64_CONVERT_I32_S:
                        {
                            var tos = this.stack.pop();
                            this.stack.push(
                                    Value.fromDouble(Long.valueOf(tos.asInt()).doubleValue()));
                            break;
                        }
                    case F64_PROMOTE_F32:
                        {
                            var tos = this.stack.pop();
                            this.stack.push(
                                    Value.fromDouble(Float.valueOf(tos.asFloat()).doubleValue()));
                            break;
                        }
                    case F64_REINTERPRET_I64:
                        {
                            var tos = this.stack.pop();
                            this.stack.push(Value.f64(tos.asLong()));
                            break;
                        }
                    case I64_TRUNC_F64_S:
                        {
                            var tos = this.stack.pop();
                            this.stack.push(Value.i64(Double.valueOf(tos.asDouble()).longValue()));
                            break;
                        }
                    case I32_WRAP_I64:
                        {
                            var tos = this.stack.pop();
                            this.stack.push(Value.i32(tos.asInt()));
                            break;
                        }
                    case I64_EXTEND_I32_S:
                        {
                            var tos = this.stack.pop();
                            this.stack.push(Value.i64(Integer.valueOf(tos.asInt()).longValue()));
                            break;
                        }
                    case I64_EXTEND_I32_U:
                        {
                            var tos = this.stack.pop();
                            this.stack.push(Value.i64(tos.asUInt()));
                            break;
                        }
                    case I32_REINTERPRET_F32:
                        {
                            var tos = this.stack.pop();
                            this.stack.push(Value.i32(tos.asInt()));
                            break;
                        }
                    case I64_REINTERPRET_F64:
                        {
                            var tos = this.stack.pop();
                            this.stack.push(Value.i64(tos.asLong()));
                            break;
                        }
                    case F32_REINTERPRET_I32:
                        {
                            var tos = this.stack.pop();
                            this.stack.push(Value.f32(tos.asInt()));
                            break;
                        }
                    case F32_COPYSIGN:
                        {
                            var a = this.stack.pop().asFloat();
                            var b = this.stack.pop().asFloat();

                            if (a == 0xFFC00000L) { // +NaN
                                this.stack.push(Value.fromFloat(Math.copySign(b, -1)));
                            } else if (a == 0x7FC00000L) { // -NaN
                                this.stack.push(Value.fromFloat(Math.copySign(b, +1)));
                            } else {
                                this.stack.push(Value.fromFloat(Math.copySign(b, a)));
                            }
                            break;
                        }
                    case F32_ABS:
                        {
                            var val = this.stack.pop().asFloat();

                            this.stack.push(Value.fromFloat(Math.abs(Float.valueOf(val))));
                            break;
                        }
                    case F64_COPYSIGN:
                        {
                            var a = this.stack.pop().asDouble();
                            var b = this.stack.pop().asDouble();

                            if (a == 0xFFC0000000000000L) { // +NaN
                                this.stack.push(Value.fromDouble(Math.copySign(b, -1)));
                            } else if (a == 0x7FC0000000000000L) { // -NaN
                                this.stack.push(Value.fromDouble(Math.copySign(b, +1)));
                            } else {
                                this.stack.push(Value.fromDouble(Math.copySign(b, a)));
                            }
                            break;
                        }
                    case F64_ABS:
                        {
                            var val = this.stack.pop().asDouble();

                            this.stack.push(Value.fromDouble(Math.abs(Double.valueOf(val))));
                            break;
                        }
                    case F32_NE:
                        {
                            var a = this.stack.pop().asFloat();
                            var b = this.stack.pop().asFloat();

                            this.stack.push(a == b ? Value.FALSE : Value.TRUE);
                            break;
                        }
                    case F64_NE:
                        {
                            var a = this.stack.pop().asDouble();
                            var b = this.stack.pop().asDouble();

                            this.stack.push(a == b ? Value.FALSE : Value.TRUE);
                            break;
                        }
                    case F32_LT:
                        {
                            var a = this.stack.pop().asFloat();
                            var b = this.stack.pop().asFloat();

                            this.stack.push(a > b ? Value.TRUE : Value.FALSE);
                            break;
                        }
                    case F64_LT:
                        {
                            var a = this.stack.pop().asDouble();
                            var b = this.stack.pop().asDouble();

                            this.stack.push(a > b ? Value.TRUE : Value.FALSE);
                            break;
                        }
                    case F32_LE:
                        {
                            var a = this.stack.pop().asFloat();
                            var b = this.stack.pop().asFloat();

                            this.stack.push(a >= b ? Value.TRUE : Value.FALSE);
                            break;
                        }
                    case F64_LE:
                        {
                            var a = this.stack.pop().asDouble();
                            var b = this.stack.pop().asDouble();

                            this.stack.push(a >= b ? Value.TRUE : Value.FALSE);
                            break;
                        }
                    case F32_GE:
                        {
                            var a = this.stack.pop().asFloat();
                            var b = this.stack.pop().asFloat();

                            this.stack.push(a <= b ? Value.TRUE : Value.FALSE);
                            break;
                        }
                    case F64_GE:
                        {
                            var a = this.stack.pop().asDouble();
                            var b = this.stack.pop().asDouble();

                            this.stack.push(a <= b ? Value.TRUE : Value.FALSE);
                            break;
                        }
                    case F32_GT:
                        {
                            var a = this.stack.pop().asFloat();
                            var b = this.stack.pop().asFloat();

                            this.stack.push(a < b ? Value.TRUE : Value.FALSE);
                            break;
                        }
                    case F64_GT:
                        {
                            var a = this.stack.pop().asDouble();
                            var b = this.stack.pop().asDouble();

                            this.stack.push(a < b ? Value.TRUE : Value.FALSE);
                            break;
                        }
                    case F32_DEMOTE_F64:
                        {
                            var val = this.stack.pop().asDouble();

                            this.stack.push(Value.fromFloat(Double.valueOf(val).floatValue()));
                            break;
                        }
                    case F32_CONVERT_I32_S:
                        {
                            var val = this.stack.pop().asInt();

                            this.stack.push(Value.fromFloat(Integer.valueOf(val).floatValue()));
                            break;
                        }
                    case I32_TRUNC_F32_S:
                        {
                            var val = this.stack.pop().asFloat();

                            this.stack.push(Value.i32(Float.valueOf(val).intValue()));
                            break;
                        }
                    case F32_CONVERT_I32_U:
                        {
                            var val = this.stack.pop().asUInt();

                            this.stack.push(Value.fromFloat(Long.valueOf(val).floatValue()));
                            break;
                        }
                    case I32_TRUNC_F32_U:
                        {
                            var val = this.stack.pop().asFloat();

                            this.stack.push(Value.i32(Float.valueOf(val).longValue()));
                            break;
                        }
                    case F64_CONVERT_I64_S:
                        {
                            var val = this.stack.pop().asLong();

                            this.stack.push(Value.fromDouble(Long.valueOf(val).doubleValue()));
                            break;
                        }
                    case I64_TRUNC_F64_U:
                        {
                            var val = this.stack.pop().asDouble();

                            this.stack.push(Value.i64(Double.valueOf(val).longValue()));
                            break;
                        }
                    case I32_TRUNC_F64_S:
                        {
                            var val = this.stack.pop().asDouble();

                            this.stack.push(Value.i32(Double.valueOf(val).intValue()));
                            break;
                        }
                    case I32_TRUNC_F64_U:
                        {
                            var val = this.stack.pop().asDouble();

                            this.stack.push(Value.i32(Double.valueOf(val).longValue()));
                            break;
                        }
                    case I64_TRUNC_F32_S:
                        {
                            var val = this.stack.pop().asFloat();

                            this.stack.push(Value.i64(Float.valueOf(val).longValue()));
                            break;
                        }
                    case MEMORY_INIT:
                        {
                            var segmentId = (int) operands[0];
                            var memidx = (int) operands[1];
                            if (memidx != 0)
                                throw new WASMRuntimeException(
                                        "We don't support non zero index for memory: " + memidx);
                            var size = this.stack.pop().asInt();
                            var offset = this.stack.pop().asInt();
                            var destination = this.stack.pop().asInt();
                            instance.getMemory()
                                    .initPassiveSegment(segmentId, destination, offset, size);
                            break;
                        }
                    case DATA_DROP:
                        {
                            // do nothing
                            // TODO we'll need to tell the segment it's been dropped which changes
                            // the behavior
                            // next time we try to do memory.init
                            break;
                        }
                    case MEMORY_COPY:
                        {
                            var memidxSrc = (int) operands[0];
                            var memidxDst = (int) operands[1];
                            if (memidxDst != 0 && memidxSrc != 0)
                                throw new WASMRuntimeException(
                                        "We don't support non zero index for memory: "
                                                + memidxSrc
                                                + " "
                                                + memidxDst);
                            var size = this.stack.pop().asInt();
                            var offset = this.stack.pop().asInt();
                            var destination = this.stack.pop().asInt();
                            instance.getMemory().copy(destination, offset, size);
                            break;
                        }
                    default:
                        throw new RuntimeException(
                                "Machine doesn't recognize Instruction " + instruction);
                }
            }
        } catch (ChicoryException e) {
            // propagate ChicoryExceptions
            throw e;
        } catch (ArithmeticException e) {
            if (e.getMessage().equalsIgnoreCase("/ by zero")
                    || e.getMessage()
                            .contains("divide by zero")) { // On Linux i64 throws "BigInteger divide
                // by zero"
                throw new WASMRuntimeException("integer divide by zero: " + e.getMessage(), e);
            }
            throw new WASMRuntimeException(e.getMessage(), e);
        } catch (Exception e) {
            e.printStackTrace();
            throw new WASMRuntimeException("An underlying Java exception occurred", e);
        }
    }

    public void printStackTrace() {
        System.out.println("Trapped. Stacktrace:");
        for (var f : callStack) {
            System.out.println(f);
        }
    }

    Value[] extractArgsForParams(ValueType[] params) {
        if (params == null) return new Value[] {};
        var args = new Value[params.length];
        for (var i = params.length; i > 0; i--) {
            var p = this.stack.pop();
            var t = params[i - 1];
            if (p.getType() != t) {
                throw new RuntimeException("Type error when extracting args.");
            }
            args[i - 1] = p;
        }
        return args;
    }
}<|MERGE_RESOLUTION|>--- conflicted
+++ resolved
@@ -132,17 +132,12 @@
                         break;
                     case CALL_INDIRECT:
                         {
-<<<<<<< HEAD
-                            var index = this.stack.pop().asInt();
-                            var funcId = instance.getTable().getFuncRef(index);
-=======
                             var tableIdx = operands[1];
                             if (tableIdx != 0)
                                 throw new ChicoryException(
                                         "We only support a table index of 0 in call-indirect");
                             var funcTableIdx = this.stack.pop().asInt();
                             var funcId = instance.getTable().getFuncRef(funcTableIdx);
->>>>>>> c48e4712
                             var typeId = (int) operands[0];
                             var type = instance.getTypes()[typeId];
                             // given a list of param types, let's pop those params off the stack
