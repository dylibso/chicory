package com.dylibso.chicory.runtime;

import static com.dylibso.chicory.wasm.types.Table.UNINITIALIZED;
import static com.dylibso.chicory.wasm.types.Value.REF_NULL_VALUE;

import com.dylibso.chicory.runtime.exceptions.WASMRuntimeException;
import com.dylibso.chicory.wasm.exceptions.ChicoryException;
import com.dylibso.chicory.wasm.types.Instruction;
import com.dylibso.chicory.wasm.types.MutabilityType;
import com.dylibso.chicory.wasm.types.Value;
import com.dylibso.chicory.wasm.types.ValueType;
import java.util.List;
import java.util.Stack;

/**
 * This is responsible for holding and interpreting the Wasm code.
 */
public class Machine {

    private static final System.Logger LOGGER = System.getLogger(Machine.class.getName());

    public static final double TWO_POW_63_D = 0x1.0p63; /* 2^63 */

    public static final float TWO_POW_64_PLUS_1_F = 1.8446743E19F; /* 2^64 + 1*/

    private final MStack stack;

    private final Stack<StackFrame> callStack;

    private final Instance instance;

    public Machine(Instance instance) {
        this.instance = instance;
        this.stack = new MStack();
        this.callStack = new Stack<>();
    }

    public Value[] call(int funcId, Value[] args, boolean popResults) throws ChicoryException {
        var func = instance.getFunction(funcId);
        if (func != null) {
            this.callStack.push(new StackFrame(instance, funcId, 0, args, func.getLocals()));
            eval(func.getInstructions());
        } else {
            this.callStack.push(new StackFrame(instance, funcId, 0, args, List.of()));
            var imprt = instance.getImports().getIndex()[funcId];
            if (imprt == null) {
                throw new ChicoryException("Missing host import, number: " + funcId);
            }

            switch (imprt.getType()) {
                case FUNCTION:
                    var hostFunc = ((HostFunction) imprt).getHandle();
                    var results = hostFunc.apply(this.instance.getMemory(), args);
                    // a host function can return null or an array of ints
                    // which we will push onto the stack
                    if (results != null) {
                        for (var result : results) {
                            this.stack.push(result);
                        }
                    }
                    break;
                case GLOBAL:
                    this.stack.push(((HostGlobal) imprt).getValue());
                    break;
                default:
                    throw new ChicoryException("Not implemented");
            }
        }

        if (!this.callStack.isEmpty()) {
            this.callStack.pop();
        }

        if (!popResults) {
            return null;
        }

        var typeId = instance.getFunctionType(funcId);
        var type = instance.getTypes()[typeId];
        if (type.getReturns().length == 0) return null;
        if (this.stack.size() == 0) return null;

        var totalResults = type.getReturns().length;
        var results = new Value[totalResults];
        for (var i = totalResults - 1; i >= 0; i--) {
            results[i] = this.stack.pop();
        }
        return results;
    }

    void eval(List<Instruction> code) throws ChicoryException {

        try {
            var frame = callStack.peek();
            boolean shouldReturn = false;

            loop:
            while (frame.pc < code.size()) {
                if (shouldReturn) return;
                var instruction = code.get(frame.pc);
                frame.pc++;
                LOGGER.log(
                        System.Logger.Level.DEBUG,
                        "func="
                                + frame.funcId
                                + "@"
                                + frame.pc
                                + ": "
                                + instruction
                                + " stack="
                                + this.stack);
                var opcode = instruction.getOpcode();
                var operands = instruction.getOperands();
                switch (opcode) {
                    case UNREACHABLE:
                        throw new TrapException("Trapped on unreachable instruction", callStack);
                    case NOP:
                        break;
                    case LOOP:
                    case BLOCK:
                        {
                            frame.blockDepth++;

                            frame.isControlFrame = true;
                            frame.stackSizeBeforeBlock =
                                    Math.max(this.stack.size(), frame.stackSizeBeforeBlock);
                            var typeId = (int) operands[0];

                            // https://www.w3.org/TR/wasm-core-2/binary/instructions.html#binary-blocktype
                            if (typeId == 0x40) { // epsilon
                                frame.numberOfValuesToReturn =
                                        Math.max(frame.numberOfValuesToReturn, 0);
                            } else if (ValueType.byId(typeId)
                                    != null) { // shortcut to straight value type
                                frame.numberOfValuesToReturn =
                                        Math.max(frame.numberOfValuesToReturn, 1);
                            } else { // look it up
                                var funcType = instance.getTypes()[typeId];
                                frame.numberOfValuesToReturn =
                                        Math.max(
                                                frame.numberOfValuesToReturn,
                                                funcType.getReturns().length);
                            }

                            break;
                        }
                    case IF:
                        {
                            frame.blockDepth++;
                            frame.isControlFrame = false;

                            var predValue = this.stack.pop();
                            var pred = predValue.asInt();
                            if (pred == 0) {
                                frame.pc = instruction.getLabelFalse();
                            } else {
                                frame.pc = instruction.getLabelTrue();
                            }
                            break;
                        }
                    case ELSE:
                    case BR:
                        {
                            prepareControlTransfer(frame, false);

                            frame.pc = instruction.getLabelTrue();
                            break;
                        }
                    case BR_IF:
                        {
                            var predValue = prepareControlTransfer(frame, true);
                            var pred = predValue.asInt();

                            if (pred == 0) {
                                frame.pc = instruction.getLabelFalse();
                            } else {
                                frame.branchConditionValue = predValue;
                                frame.pc = instruction.getLabelTrue();
                            }
                            break;
                        }
                    case BR_TABLE:
                        {
                            var predValue = prepareControlTransfer(frame, true);
                            var pred = predValue.asInt();

                            if (pred < 0 || pred >= instruction.getLabelTable().length - 1) {
                                // choose default
                                frame.pc =
                                        instruction
                                                .getLabelTable()[
                                                instruction.getLabelTable().length - 1];
                            } else {
                                frame.branchConditionValue = predValue;
                                frame.pc = instruction.getLabelTable()[pred];
                            }

                            break;
                        }
                    case RETURN:
                        shouldReturn = true;
                        break;
                    case CALL_INDIRECT:
                        {
                            var tableIdx = (int) operands[1];
                            var table = instance.getTable(tableIdx);
                            if (table == null) { // imported table
                                table = instance.getImports().getTables()[tableIdx].getTable();
                            }
                            var typeId = (int) operands[0];
                            var type = instance.getTypes()[typeId];
                            int funcTableIdx = this.stack.pop().asInt();
                            int funcId = table.getRef(funcTableIdx).asFuncRef();
                            if (funcId == UNINITIALIZED) {
                                throw new ChicoryException("uninitialized element");
                            } else if (funcId == REF_NULL_VALUE) {
                                throw new ChicoryException("undefined element");
                            }
                            // given a list of param types, let's pop those params off the stack
                            // and pass as args to the function call
                            var args = extractArgsForParams(type.getParams());
                            call(funcId, args, false);
                            break;
                        }
                    case DROP:
                        this.stack.pop();
                        break;
                    case SELECT:
                        {
                            var pred = this.stack.pop().asInt();
                            var b = this.stack.pop();
                            var a = this.stack.pop();
                            if (pred == 0) {
                                this.stack.push(b);
                            } else {
                                this.stack.push(a);
                            }
                            break;
                        }
                    case END:
                        {
                            if (frame.doControlTransfer && frame.isControlFrame) {
                                doControlTransfer(frame);
                            }

                            // if this is the last end, then we're done with
                            // the function
                            if (frame.blockDepth == 0) {
                                break loop;
                            }
                            frame.blockDepth--;
                            break;
                        }
                    case LOCAL_GET:
                        {
                            this.stack.push(frame.getLocal((int) operands[0]));
                            break;
                        }
                    case LOCAL_SET:
                        {
                            frame.setLocal((int) operands[0], this.stack.pop());
                            break;
                        }
                    case LOCAL_TEE:
                        {
                            // here we peek instead of pop, leaving it on the stack
                            frame.setLocal((int) operands[0], this.stack.peek());
                            break;
                        }
                    case GLOBAL_GET:
                        {
                            int idx = (int) operands[0];
                            var val = instance.getGlobal(idx);
                            if (val == null) {
                                val = instance.getImports().getGlobals()[idx].getValue();
                            }
                            this.stack.push(val);
                            break;
                        }
                    case GLOBAL_SET:
                        {
                            var id = (int) operands[0];
                            var mutabilityType =
                                    (instance.getGlobalInitalizer(id) == null)
                                            ? instance.getImports()
                                                    .getGlobals()[id]
                                                    .getMutabilityType()
                                            : instance.getGlobalInitalizer(id);
                            if (mutabilityType == MutabilityType.Const) {
                                throw new RuntimeException(
                                        "Can't call GLOBAL_SET on immutable global");
                            }
                            var val = this.stack.pop();
                            instance.setGlobal(id, val);
                            break;
                        }
                    case TABLE_GET:
                        {
                            var idx = (int) operands[0];
                            var table = instance.getTable(idx);
                            if (table == null) {
                                table = instance.getImports().getTables()[idx].getTable();
                            }
                            var i = this.stack.pop().asInt();
                            if (i < 0
                                    || (table.getLimitMax() != 0 && i >= table.getLimitMax())
                                    || i >= table.getLimitMin()) {
                                throw new WASMRuntimeException("out of bounds table access");
                            }
                            var ref = table.getRef(i);
                            this.stack.push(table.getRef(i));
                            break;
                        }
                    case TABLE_SET:
                        {
                            var idx = (int) operands[0];
                            var table = instance.getTable(idx);
                            if (table == null) {
                                table = instance.getImports().getTables()[idx].getTable();
                            }
                            var value = this.stack.pop().asExtRef();
                            var i = this.stack.pop().asInt();
                            table.setRef(i, value);
                            break;
                        }
                        // TODO signed and unsigned are the same right now
                    case I32_LOAD:
                        {
                            var ptr = (int) (operands[1] + this.stack.pop().asInt());
                            var val = instance.getMemory().readI32(ptr);
                            this.stack.push(val);
                            break;
                        }
                    case I64_LOAD:
                        {
                            var ptr = (int) (operands[1] + this.stack.pop().asInt());
                            var val = instance.getMemory().readI64(ptr);
                            this.stack.push(val);
                            break;
                        }
                    case F32_LOAD:
                        {
                            var ptr = (int) (operands[1] + this.stack.pop().asInt());
                            var val = instance.getMemory().readF32(ptr);
                            this.stack.push(val);
                            break;
                        }
                    case F64_LOAD:
                        {
                            var ptr = (int) (operands[1] + this.stack.pop().asInt());
                            var val = instance.getMemory().readF64(ptr);
                            this.stack.push(val);
                            break;
                        }
                    case I32_LOAD8_S:
                        {
                            var ptr = (int) (operands[1] + this.stack.pop().asInt());
                            var val = instance.getMemory().readI8(ptr);
                            this.stack.push(val);
                            break;
                        }
                    case I64_LOAD8_S:
                        {
                            var ptr = (int) (operands[1] + this.stack.pop().asInt());
                            var val = instance.getMemory().readI8(ptr);
                            // TODO a bit hacky
                            this.stack.push(Value.i64(val.asInt()));
                            break;
                        }
                    case I32_LOAD8_U:
                        {
                            var ptr = (int) (operands[1] + this.stack.pop().asInt());
                            var val = instance.getMemory().readU8(ptr);
                            this.stack.push(val);
                            break;
                        }
                    case I64_LOAD8_U:
                        {
                            var ptr = (int) (operands[1] + this.stack.pop().asInt());
                            var val = instance.getMemory().readU8(ptr);
                            // TODO a bit hacky
                            this.stack.push(Value.i64(val.asInt()));
                            break;
                        }
                    case I32_LOAD16_S:
                        {
                            var ptr = (int) (operands[1] + this.stack.pop().asInt());
                            var val = instance.getMemory().readI16(ptr);
                            this.stack.push(val);
                            break;
                        }
                    case I64_LOAD16_S:
                        {
                            var ptr = (int) (operands[1] + this.stack.pop().asInt());
                            var val = instance.getMemory().readI16(ptr);
                            // TODO this is a bit hacky
                            this.stack.push(Value.i64(val.asInt()));
                            break;
                        }
                    case I32_LOAD16_U:
                        {
                            var ptr = (int) (operands[1] + this.stack.pop().asInt());
                            var val = instance.getMemory().readU16(ptr);
                            this.stack.push(val);
                            break;
                        }
                    case I64_LOAD16_U:
                        {
                            var ptr = (int) (operands[1] + this.stack.pop().asInt());
                            var val = instance.getMemory().readU16(ptr);
                            // TODO this is a bit hacky
                            this.stack.push(Value.i64(val.asInt()));
                            break;
                        }
                    case I64_LOAD32_S:
                        {
                            var ptr = (int) (operands[1] + this.stack.pop().asInt());
                            var val = instance.getMemory().readI32(ptr);
                            // TODO this is a bit hacky
                            this.stack.push(Value.i64(val.asInt()));
                            break;
                        }
                    case I64_LOAD32_U:
                        {
                            var ptr = (int) (operands[1] + this.stack.pop().asInt());
                            var val = instance.getMemory().readU32(ptr);
                            this.stack.push(val);
                            break;
                        }
                    case I32_STORE:
                        {
                            var value = this.stack.pop().asInt();
                            var ptr = (int) (operands[1] + this.stack.pop().asInt());
                            instance.getMemory().writeI32(ptr, value);
                            break;
                        }
                    case I32_STORE16:
                    case I64_STORE16:
                        {
                            var value = this.stack.pop().asShort();
                            var ptr = (int) (operands[1] + this.stack.pop().asInt());
                            instance.getMemory().writeShort(ptr, value);
                            break;
                        }
                    case I64_STORE:
                        {
                            var value = this.stack.pop().asLong();
                            var ptr = (int) (operands[1] + this.stack.pop().asInt());
                            instance.getMemory().writeLong(ptr, value);
                            break;
                        }
                    case F32_STORE:
                        {
                            var value = this.stack.pop().asFloat();
                            var ptr = (int) (operands[1] + this.stack.pop().asInt());
                            instance.getMemory().writeF32(ptr, value);
                            break;
                        }
                    case F64_STORE:
                        {
                            var value = this.stack.pop().asDouble();
                            var ptr = (int) (operands[1] + this.stack.pop().asInt());
                            instance.getMemory().writeF64(ptr, value);
                            break;
                        }
                    case MEMORY_GROW:
                        {
                            var size = stack.pop().asInt();
                            var nPages = instance.getMemory().grow(size);
                            stack.push(Value.i32(nPages));
                            break;
                        }
                    case MEMORY_FILL:
                        {
                            var memidx = (int) operands[0];
                            if (memidx != 0) {
                                throw new WASMRuntimeException(
                                        "We don't support multiple memories just yet");
                            }
                            var size = stack.pop().asInt();
                            var val = stack.pop().asByte();
                            var offset = stack.pop().asInt();
                            var end = (size + offset);
<<<<<<< HEAD
                            if (end > instance.getMemory().getMaximumSize() * instance.getMemory().getSize()) {
                                throw new WASMRuntimeException("out of bounds memory access");
                            }
=======
>>>>>>> 7f471fd5
                            instance.getMemory().fill(val, offset, end);
                            break;
                        }
                    case I32_STORE8:
                    case I64_STORE8:
                        {
                            var value = this.stack.pop().asByte();
                            var ptr = (int) (operands[1] + this.stack.pop().asInt());
                            instance.getMemory().writeByte(ptr, value);
                            break;
                        }
                    case I64_STORE32:
                        {
                            var value = this.stack.pop().asLong();
                            var ptr = (int) (operands[1] + this.stack.pop().asInt());
                            instance.getMemory().writeI32(ptr, (int) value);
                            break;
                        }
                    case MEMORY_SIZE:
                        {
                            var sz = instance.getMemory().getSize();
                            this.stack.push(Value.i32(sz));
                            break;
                        }
                        // TODO 32bit and 64 bit operations are the same for now
                    case I32_CONST:
                        {
                            this.stack.push(Value.i32(operands[0]));
                            break;
                        }
                    case I64_CONST:
                        {
                            this.stack.push(Value.i64(operands[0]));
                            break;
                        }
                    case F32_CONST:
                        {
                            this.stack.push(Value.f32(operands[0]));
                            break;
                        }
                    case F64_CONST:
                        {
                            this.stack.push(Value.f64(operands[0]));
                            break;
                        }
                    case I32_EQ:
                        {
                            var a = stack.pop().asInt();
                            var b = stack.pop().asInt();
                            this.stack.push(a == b ? Value.TRUE : Value.FALSE);
                            break;
                        }
                    case I64_EQ:
                        {
                            var a = this.stack.pop().asLong();
                            var b = this.stack.pop().asLong();
                            this.stack.push(a == b ? Value.TRUE : Value.FALSE);
                            break;
                        }
                    case I32_NE:
                        {
                            var a = this.stack.pop().asInt();
                            var b = this.stack.pop().asInt();
                            this.stack.push(a == b ? Value.FALSE : Value.TRUE);
                            break;
                        }
                    case I64_NE:
                        {
                            var a = this.stack.pop().asLong();
                            var b = this.stack.pop().asLong();
                            this.stack.push(a == b ? Value.FALSE : Value.TRUE);
                            break;
                        }
                    case I32_EQZ:
                        {
                            var a = this.stack.pop().asInt();
                            this.stack.push(a == 0 ? Value.TRUE : Value.FALSE);
                            break;
                        }
                    case I64_EQZ:
                        {
                            var a = this.stack.pop().asLong();
                            this.stack.push(a == 0L ? Value.TRUE : Value.FALSE);
                            break;
                        }
                    case I32_LT_S:
                        {
                            var b = this.stack.pop().asInt();
                            var a = this.stack.pop().asInt();
                            this.stack.push(a < b ? Value.TRUE : Value.FALSE);
                            break;
                        }
                    case I32_LT_U:
                        {
                            var b = this.stack.pop().asUInt();
                            var a = this.stack.pop().asUInt();
                            this.stack.push(a < b ? Value.TRUE : Value.FALSE);
                            break;
                        }
                    case I64_LT_S:
                        {
                            var b = this.stack.pop().asLong();
                            var a = this.stack.pop().asLong();
                            this.stack.push(a < b ? Value.TRUE : Value.FALSE);
                            break;
                        }
                    case I64_LT_U:
                        {
                            var b = this.stack.pop().asULong();
                            var a = this.stack.pop().asULong();
                            this.stack.push(a.compareTo(b) < 0 ? Value.TRUE : Value.FALSE);
                            break;
                        }
                    case I32_GT_S:
                        {
                            var b = this.stack.pop().asInt();
                            var a = this.stack.pop().asInt();
                            this.stack.push(a > b ? Value.TRUE : Value.FALSE);
                            break;
                        }
                    case I32_GT_U:
                        {
                            var b = this.stack.pop().asUInt();
                            var a = this.stack.pop().asUInt();
                            this.stack.push(a > b ? Value.TRUE : Value.FALSE);
                            break;
                        }
                    case I64_GT_S:
                        {
                            var b = this.stack.pop().asLong();
                            var a = this.stack.pop().asLong();
                            this.stack.push(a > b ? Value.TRUE : Value.FALSE);
                            break;
                        }
                    case I64_GT_U:
                        {
                            var b = this.stack.pop().asULong();
                            var a = this.stack.pop().asULong();
                            this.stack.push(a.compareTo(b) > 0 ? Value.TRUE : Value.FALSE);
                            break;
                        }
                    case I32_GE_S:
                        {
                            var b = this.stack.pop().asInt();
                            var a = this.stack.pop().asInt();
                            this.stack.push(a >= b ? Value.TRUE : Value.FALSE);
                            break;
                        }
                    case I32_GE_U:
                        {
                            var b = this.stack.pop().asUInt();
                            var a = this.stack.pop().asUInt();
                            this.stack.push(a >= b ? Value.TRUE : Value.FALSE);
                            break;
                        }
                    case I64_GE_U:
                        {
                            var b = this.stack.pop().asULong();
                            var a = this.stack.pop().asULong();
                            this.stack.push(a.compareTo(b) >= 0 ? Value.TRUE : Value.FALSE);
                            break;
                        }
                    case I64_GE_S:
                        {
                            var b = this.stack.pop().asLong();
                            var a = this.stack.pop().asLong();
                            this.stack.push(a >= b ? Value.TRUE : Value.FALSE);
                            break;
                        }
                    case I32_LE_S:
                        {
                            var b = this.stack.pop().asInt();
                            var a = this.stack.pop().asInt();
                            this.stack.push(a <= b ? Value.TRUE : Value.FALSE);
                            break;
                        }
                    case I32_LE_U:
                        {
                            var b = this.stack.pop().asUInt();
                            var a = this.stack.pop().asUInt();
                            this.stack.push(a <= b ? Value.TRUE : Value.FALSE);
                            break;
                        }
                    case I64_LE_S:
                        {
                            var b = this.stack.pop().asLong();
                            var a = this.stack.pop().asLong();
                            this.stack.push(a <= b ? Value.TRUE : Value.FALSE);
                            break;
                        }
                    case I64_LE_U:
                        {
                            var b = this.stack.pop().asULong();
                            var a = this.stack.pop().asULong();
                            this.stack.push(a.compareTo(b) <= 0 ? Value.TRUE : Value.FALSE);
                            break;
                        }
                    case F32_EQ:
                        {
                            var a = this.stack.pop().asFloat();
                            var b = this.stack.pop().asFloat();
                            this.stack.push(a == b ? Value.TRUE : Value.FALSE);
                            break;
                        }
                    case F64_EQ:
                        {
                            var a = this.stack.pop().asDouble();
                            var b = this.stack.pop().asDouble();
                            this.stack.push(a == b ? Value.TRUE : Value.FALSE);
                            break;
                        }
                    case I32_CLZ:
                        {
                            var tos = this.stack.pop().asInt();
                            var count = Integer.numberOfLeadingZeros(tos);
                            this.stack.push(Value.i32(count));
                            break;
                        }
                    case I32_CTZ:
                        {
                            var tos = this.stack.pop().asInt();
                            var count = Integer.numberOfTrailingZeros(tos);
                            this.stack.push(Value.i32(count));
                            break;
                        }
                    case I32_POPCNT:
                        {
                            var tos = this.stack.pop().asInt();
                            var count = Integer.bitCount(tos);
                            this.stack.push(Value.i32(count));
                            break;
                        }
                    case I32_ADD:
                        {
                            var a = this.stack.pop().asInt();
                            var b = this.stack.pop().asInt();
                            this.stack.push(Value.i32(a + b));
                            break;
                        }
                    case I64_ADD:
                        {
                            var a = this.stack.pop().asLong();
                            var b = this.stack.pop().asLong();
                            this.stack.push(Value.i64(a + b));
                            break;
                        }
                    case I32_SUB:
                        {
                            var a = this.stack.pop().asInt();
                            var b = this.stack.pop().asInt();
                            this.stack.push(Value.i32(b - a));
                            break;
                        }
                    case I64_SUB:
                        {
                            var a = this.stack.pop().asLong();
                            var b = this.stack.pop().asLong();
                            this.stack.push(Value.i64(b - a));
                            break;
                        }
                    case I32_MUL:
                        {
                            var a = this.stack.pop().asInt();
                            var b = this.stack.pop().asInt();
                            this.stack.push(Value.i32(a * b));
                            break;
                        }
                    case I64_MUL:
                        {
                            var a = this.stack.pop().asLong();
                            var b = this.stack.pop().asLong();
                            this.stack.push(Value.i64(a * b));
                            break;
                        }
                    case I32_DIV_S:
                        {
                            var b = this.stack.pop().asInt();
                            var a = this.stack.pop().asInt();
                            if (a == Integer.MIN_VALUE && b == -1) {
                                throw new WASMRuntimeException("integer overflow");
                            }
                            this.stack.push(Value.i32(a / b));
                            break;
                        }
                    case I32_DIV_U:
                        {
                            var b = this.stack.pop().asUInt();
                            var a = this.stack.pop().asUInt();
                            this.stack.push(Value.i32(a / b));
                            break;
                        }
                    case I64_DIV_S:
                        {
                            var b = this.stack.pop().asLong();
                            var a = this.stack.pop().asLong();
                            if (a == Long.MIN_VALUE && b == -1L) {
                                throw new WASMRuntimeException("integer overflow");
                            }
                            this.stack.push(Value.i64(a / b));
                            break;
                        }
                    case I64_DIV_U:
                        {
                            var b = this.stack.pop().asLong();
                            var a = this.stack.pop().asLong();
                            this.stack.push(Value.i64(Long.divideUnsigned(a, b)));
                            break;
                        }
                    case I32_REM_S:
                        {
                            var b = this.stack.pop().asInt();
                            var a = this.stack.pop().asInt();
                            this.stack.push(Value.i32(a % b));
                            break;
                        }
                    case I32_REM_U:
                        {
                            var b = this.stack.pop().asUInt();
                            var a = this.stack.pop().asUInt();
                            this.stack.push(Value.i32(a % b));
                            break;
                        }
                    case I64_AND:
                        {
                            var a = this.stack.pop().asLong();
                            var b = this.stack.pop().asLong();
                            this.stack.push(Value.i64(a & b));
                            break;
                        }
                    case I64_OR:
                        {
                            var a = this.stack.pop().asLong();
                            var b = this.stack.pop().asLong();
                            this.stack.push(Value.i64(a | b));
                            break;
                        }
                    case I64_XOR:
                        {
                            var a = this.stack.pop().asLong();
                            var b = this.stack.pop().asLong();
                            this.stack.push(Value.i64(a ^ b));
                            break;
                        }
                    case I64_SHL:
                        {
                            var c = this.stack.pop().asLong();
                            var v = this.stack.pop().asLong();
                            this.stack.push(Value.i64(v << c));
                            break;
                        }
                    case I64_SHR_S:
                        {
                            var c = this.stack.pop().asLong();
                            var v = this.stack.pop().asLong();
                            this.stack.push(Value.i64(v >> c));
                            break;
                        }
                    case I64_SHR_U:
                        {
                            var c = this.stack.pop().asLong();
                            var v = this.stack.pop().asLong();
                            this.stack.push(Value.i64(v >>> c));
                            break;
                        }
                    case I64_REM_S:
                        {
                            var b = this.stack.pop().asLong();
                            var a = this.stack.pop().asLong();
                            this.stack.push(Value.i64(a % b));
                            break;
                        }
                    case I64_REM_U:
                        {
                            var b = this.stack.pop().asLong();
                            var a = this.stack.pop().asLong();
                            this.stack.push(Value.i64(Long.remainderUnsigned(a, b)));
                            break;
                        }
                    case I64_ROTL:
                        {
                            var c = this.stack.pop().asLong();
                            var v = this.stack.pop().asLong();
                            var z = (v << c) | (v >>> (64 - c));
                            this.stack.push(Value.i64(z));
                            break;
                        }
                    case I64_ROTR:
                        {
                            var c = this.stack.pop().asLong();
                            var v = this.stack.pop().asLong();
                            var z = (v >>> c) | (v << (64 - c));
                            this.stack.push(Value.i64(z));
                            break;
                        }
                    case I64_CLZ:
                        {
                            var tos = this.stack.pop();
                            var count = Long.numberOfLeadingZeros(tos.asLong());
                            this.stack.push(Value.i64(count));
                            break;
                        }
                    case I64_CTZ:
                        {
                            var tos = this.stack.pop();
                            var count = Long.numberOfTrailingZeros(tos.asLong());
                            this.stack.push(Value.i64(count));
                            break;
                        }
                    case I64_POPCNT:
                        {
                            var tos = this.stack.pop().asLong();
                            var count = Long.bitCount(tos);
                            this.stack.push(Value.i64(count));
                            break;
                        }
                    case F32_NEG:
                        {
                            var tos = this.stack.pop().asFloat();

                            float result;
                            if (Float.isNaN(tos)) {
                                result =
                                        Float.intBitsToFloat(
                                                Float.floatToRawIntBits(tos) ^ 0x80000000);
                            } else {
                                result = -1.0f * tos;
                            }

                            this.stack.push(Value.fromFloat(result));
                            break;
                        }
                    case F64_NEG:
                        {
                            var tos = this.stack.pop().asDouble();

                            double result;
                            if (Double.isNaN(tos)) {
                                result =
                                        Double.longBitsToDouble(
                                                Double.doubleToRawLongBits(tos)
                                                        ^ 0x8000000000000000L);
                            } else {
                                result = -1.0d * tos;
                            }

                            this.stack.push(Value.fromDouble(result));
                            break;
                        }
                    case CALL:
                        {
                            var funcId = (int) operands[0];
                            var typeId = instance.getFunctionType(funcId);
                            var type = instance.getTypes()[typeId];
                            // given a list of param types, let's pop those params off the stack
                            // and pass as args to the function call
                            var args = extractArgsForParams(type.getParams());
                            call(funcId, args, false);
                            break;
                        }
                    case I32_AND:
                        {
                            var a = this.stack.pop().asInt();
                            var b = this.stack.pop().asInt();
                            this.stack.push(Value.i32(a & b));
                            break;
                        }
                    case I32_OR:
                        {
                            var a = this.stack.pop().asInt();
                            var b = this.stack.pop().asInt();
                            this.stack.push(Value.i32(a | b));
                            break;
                        }
                    case I32_XOR:
                        {
                            var a = this.stack.pop().asInt();
                            var b = this.stack.pop().asInt();
                            this.stack.push(Value.i32(a ^ b));
                            break;
                        }
                    case I32_SHL:
                        {
                            var c = this.stack.pop().asInt();
                            var v = this.stack.pop().asInt();
                            this.stack.push(Value.i32(v << c));
                            break;
                        }
                    case I32_SHR_S:
                        {
                            var c = this.stack.pop().asInt();
                            var v = this.stack.pop().asInt();
                            this.stack.push(Value.i32(v >> c));
                            break;
                        }
                    case I32_SHR_U:
                        {
                            var c = this.stack.pop().asInt();
                            var v = this.stack.pop().asInt();
                            this.stack.push(Value.i32(v >>> c));
                            break;
                        }
                    case I32_ROTL:
                        {
                            var c = this.stack.pop().asInt();
                            var v = this.stack.pop().asInt();
                            var z = (v << c) | (v >>> (32 - c));
                            this.stack.push(Value.i32(z));
                            break;
                        }
                    case I32_ROTR:
                        {
                            var c = this.stack.pop().asInt();
                            var v = this.stack.pop().asInt();
                            var z = (v >>> c) | (v << (32 - c));
                            this.stack.push(Value.i32(z));
                            break;
                        }
                    case F32_ADD:
                        {
                            var a = this.stack.pop().asFloat();
                            var b = this.stack.pop().asFloat();
                            this.stack.push(Value.fromFloat(a + b));
                            break;
                        }
                    case F64_ADD:
                        {
                            var a = this.stack.pop().asDouble();
                            var b = this.stack.pop().asDouble();
                            this.stack.push(Value.fromDouble(a + b));
                            break;
                        }
                    case F32_SUB:
                        {
                            var a = this.stack.pop().asFloat();
                            var b = this.stack.pop().asFloat();
                            this.stack.push(Value.fromFloat(b - a));
                            break;
                        }
                    case F64_SUB:
                        {
                            var a = this.stack.pop().asDouble();
                            var b = this.stack.pop().asDouble();
                            this.stack.push(Value.fromDouble(b - a));
                            break;
                        }
                    case F32_MUL:
                        {
                            var a = this.stack.pop().asFloat();
                            var b = this.stack.pop().asFloat();
                            this.stack.push(Value.fromFloat(b * a));
                            break;
                        }
                    case F64_MUL:
                        {
                            var a = this.stack.pop().asDouble();
                            var b = this.stack.pop().asDouble();
                            this.stack.push(Value.fromDouble(b * a));
                            break;
                        }
                    case F32_DIV:
                        {
                            var a = this.stack.pop().asFloat();
                            var b = this.stack.pop().asFloat();
                            this.stack.push(Value.fromFloat(b / a));
                            break;
                        }
                    case F64_DIV:
                        {
                            var a = this.stack.pop().asDouble();
                            var b = this.stack.pop().asDouble();
                            this.stack.push(Value.fromDouble(b / a));
                            break;
                        }
                    case F32_MIN:
                        {
                            var a = this.stack.pop().asFloat();
                            var b = this.stack.pop().asFloat();
                            this.stack.push(Value.fromFloat(Math.min(a, b)));
                            break;
                        }
                    case F64_MIN:
                        {
                            var a = this.stack.pop().asDouble();
                            var b = this.stack.pop().asDouble();
                            this.stack.push(Value.fromDouble(Math.min(a, b)));
                            break;
                        }
                    case F32_MAX:
                        {
                            var a = this.stack.pop().asFloat();
                            var b = this.stack.pop().asFloat();
                            this.stack.push(Value.fromFloat(Math.max(a, b)));
                            break;
                        }
                    case F64_MAX:
                        {
                            var a = this.stack.pop().asDouble();
                            var b = this.stack.pop().asDouble();
                            this.stack.push(Value.fromDouble(Math.max(a, b)));
                            break;
                        }
                    case F32_SQRT:
                        {
                            var val = this.stack.pop().asFloat();
                            this.stack.push(Value.fromFloat((float) Math.sqrt(val)));
                            break;
                        }
                    case F64_SQRT:
                        {
                            var val = this.stack.pop().asDouble();
                            this.stack.push(Value.fromDouble(Math.sqrt(val)));
                            break;
                        }
                    case F32_FLOOR:
                        {
                            var val = this.stack.pop().asFloat();
                            this.stack.push(Value.fromFloat((float) Math.floor(val)));
                            break;
                        }
                    case F64_FLOOR:
                        {
                            var val = this.stack.pop().asDouble();
                            this.stack.push(Value.fromDouble(Math.floor(val)));
                            break;
                        }
                    case F32_CEIL:
                        {
                            var val = this.stack.pop().asFloat();
                            this.stack.push(Value.fromFloat((float) Math.ceil(val)));
                            break;
                        }
                    case F64_CEIL:
                        {
                            var val = this.stack.pop().asDouble();
                            this.stack.push(Value.fromDouble(Math.ceil(val)));
                            break;
                        }
                    case F32_TRUNC:
                        {
                            var val = this.stack.pop().asFloat();
                            this.stack.push(
                                    Value.fromFloat(
                                            (float)
                                                    ((val < 0)
                                                            ? Math.ceil(val)
                                                            : Math.floor(val))));
                            break;
                        }
                    case F64_TRUNC:
                        {
                            var val = this.stack.pop().asDouble();
                            this.stack.push(
                                    Value.fromDouble((val < 0) ? Math.ceil(val) : Math.floor(val)));
                            break;
                        }
                    case F32_NEAREST:
                        {
                            var val = this.stack.pop().asFloat();
                            this.stack.push(Value.fromFloat((float) Math.rint(val)));
                            break;
                        }
                    case F64_NEAREST:
                        {
                            var val = this.stack.pop().asDouble();
                            this.stack.push(Value.fromDouble(Math.rint(val)));
                            break;
                        }
                        // For the extend_* operations, note that java
                        // automatically does this when casting from
                        // smaller to larger primitives
                    case I32_EXTEND_8_S:
                        {
                            var tos = this.stack.pop().asByte();
                            this.stack.push(Value.i32(tos));
                            break;
                        }
                    case I32_EXTEND_16_S:
                        {
                            var original = this.stack.pop().asInt() & 0xFFFF;
                            if ((original & 0x8000) != 0) original |= 0xFFFF0000;
                            this.stack.push(Value.i32(original & 0xFFFFFFFFL));
                            break;
                        }
                    case I64_EXTEND_8_S:
                        {
                            var tos = this.stack.pop().asByte();
                            this.stack.push(Value.i64(tos));
                            break;
                        }
                    case I64_EXTEND_16_S:
                        {
                            var tos = this.stack.pop().asShort();
                            this.stack.push(Value.i64(tos));
                            break;
                        }
                    case I64_EXTEND_32_S:
                        {
                            var tos = this.stack.pop().asInt();
                            this.stack.push(Value.i64(tos));
                            break;
                        }
                    case F64_CONVERT_I64_U:
                        {
                            var tos = this.stack.pop().asULong();
                            this.stack.push(Value.fromDouble(tos.doubleValue()));
                            break;
                        }
                    case F64_CONVERT_I32_U:
                        {
                            long tos = this.stack.pop().asUInt();
                            this.stack.push(Value.f64(Double.doubleToRawLongBits(tos)));
                            break;
                        }
                    case F64_CONVERT_I32_S:
                        {
                            var tos = this.stack.pop();
                            this.stack.push(Value.fromDouble(tos.asInt()));
                            break;
                        }
                    case F64_PROMOTE_F32:
                        {
                            var tos = this.stack.pop();
                            this.stack.push(Value.fromDouble(tos.asFloat()));
                            break;
                        }
                    case F64_REINTERPRET_I64:
                        {
                            var tos = this.stack.pop();
                            this.stack.push(Value.f64(tos.asLong()));
                            break;
                        }
                    case I64_TRUNC_F64_S:
                        {
                            double tos = this.stack.pop().asDouble();

                            if (Double.isNaN(tos)) {
                                throw new WASMRuntimeException("invalid conversion to integer");
                            }

                            long tosL = (long) tos;
                            if (tos == (double) Long.MIN_VALUE) {
                                tosL = Long.MIN_VALUE;
                            } else if (tosL == Long.MIN_VALUE || tosL == Long.MAX_VALUE) {
                                throw new WASMRuntimeException("integer overflow");
                            }

                            this.stack.push(Value.i64(tosL));
                            break;
                        }
                    case I32_WRAP_I64:
                        {
                            var tos = this.stack.pop();
                            this.stack.push(Value.i32(tos.asInt()));
                            break;
                        }
                    case I64_EXTEND_I32_S:
                        {
                            var tos = this.stack.pop();
                            this.stack.push(Value.i64(tos.asInt()));
                            break;
                        }
                    case I64_EXTEND_I32_U:
                        {
                            var tos = this.stack.pop();
                            this.stack.push(Value.i64(tos.asUInt()));
                            break;
                        }
                    case I32_REINTERPRET_F32:
                        {
                            var tos = this.stack.pop();
                            this.stack.push(Value.i32(tos.asInt()));
                            break;
                        }
                    case I64_REINTERPRET_F64:
                        {
                            var tos = this.stack.pop();
                            this.stack.push(Value.i64(tos.asLong()));
                            break;
                        }
                    case F32_REINTERPRET_I32:
                        {
                            var tos = this.stack.pop();
                            this.stack.push(Value.f32(tos.asInt()));
                            break;
                        }
                    case F32_COPYSIGN:
                        {
                            var a = this.stack.pop().asFloat();
                            var b = this.stack.pop().asFloat();

                            if (a == 0xFFC00000L) { // +NaN
                                this.stack.push(Value.fromFloat(Math.copySign(b, -1)));
                            } else if (a == 0x7FC00000L) { // -NaN
                                this.stack.push(Value.fromFloat(Math.copySign(b, +1)));
                            } else {
                                this.stack.push(Value.fromFloat(Math.copySign(b, a)));
                            }
                            break;
                        }
                    case F32_ABS:
                        {
                            var val = this.stack.pop().asFloat();

                            this.stack.push(Value.fromFloat(Math.abs(val)));
                            break;
                        }
                    case F64_COPYSIGN:
                        {
                            var a = this.stack.pop().asDouble();
                            var b = this.stack.pop().asDouble();

                            if (a == 0xFFC0000000000000L) { // +NaN
                                this.stack.push(Value.fromDouble(Math.copySign(b, -1)));
                            } else if (a == 0x7FC0000000000000L) { // -NaN
                                this.stack.push(Value.fromDouble(Math.copySign(b, +1)));
                            } else {
                                this.stack.push(Value.fromDouble(Math.copySign(b, a)));
                            }
                            break;
                        }
                    case F64_ABS:
                        {
                            var val = this.stack.pop().asDouble();

                            this.stack.push(Value.fromDouble(Math.abs(val)));
                            break;
                        }
                    case F32_NE:
                        {
                            var a = this.stack.pop().asFloat();
                            var b = this.stack.pop().asFloat();

                            this.stack.push(a == b ? Value.FALSE : Value.TRUE);
                            break;
                        }
                    case F64_NE:
                        {
                            var a = this.stack.pop().asDouble();
                            var b = this.stack.pop().asDouble();

                            this.stack.push(a == b ? Value.FALSE : Value.TRUE);
                            break;
                        }
                    case F32_LT:
                        {
                            var a = this.stack.pop().asFloat();
                            var b = this.stack.pop().asFloat();

                            this.stack.push(a > b ? Value.TRUE : Value.FALSE);
                            break;
                        }
                    case F64_LT:
                        {
                            var a = this.stack.pop().asDouble();
                            var b = this.stack.pop().asDouble();

                            this.stack.push(a > b ? Value.TRUE : Value.FALSE);
                            break;
                        }
                    case F32_LE:
                        {
                            var a = this.stack.pop().asFloat();
                            var b = this.stack.pop().asFloat();

                            this.stack.push(a >= b ? Value.TRUE : Value.FALSE);
                            break;
                        }
                    case F64_LE:
                        {
                            var a = this.stack.pop().asDouble();
                            var b = this.stack.pop().asDouble();

                            this.stack.push(a >= b ? Value.TRUE : Value.FALSE);
                            break;
                        }
                    case F32_GE:
                        {
                            var a = this.stack.pop().asFloat();
                            var b = this.stack.pop().asFloat();

                            this.stack.push(a <= b ? Value.TRUE : Value.FALSE);
                            break;
                        }
                    case F64_GE:
                        {
                            var a = this.stack.pop().asDouble();
                            var b = this.stack.pop().asDouble();

                            this.stack.push(a <= b ? Value.TRUE : Value.FALSE);
                            break;
                        }
                    case F32_GT:
                        {
                            var a = this.stack.pop().asFloat();
                            var b = this.stack.pop().asFloat();

                            this.stack.push(a < b ? Value.TRUE : Value.FALSE);
                            break;
                        }
                    case F64_GT:
                        {
                            var a = this.stack.pop().asDouble();
                            var b = this.stack.pop().asDouble();

                            this.stack.push(a < b ? Value.TRUE : Value.FALSE);
                            break;
                        }
                    case F32_DEMOTE_F64:
                        {
                            var val = this.stack.pop().asDouble();

                            this.stack.push(Value.fromFloat((float) val));
                            break;
                        }
                    case F32_CONVERT_I32_S:
                        {
                            var tos = this.stack.pop().asInt();
                            this.stack.push(Value.fromFloat((float) tos));
                            break;
                        }
                    case I32_TRUNC_F32_S:
                        {
                            float tos = this.stack.pop().asFloat();

                            if (Float.isNaN(tos)) {
                                throw new WASMRuntimeException("invalid conversion to integer");
                            }

                            if (tos < Integer.MIN_VALUE || tos >= Integer.MAX_VALUE) {
                                throw new WASMRuntimeException("integer overflow");
                            }

                            this.stack.push(Value.i32((long) tos));
                            break;
                        }

                    case I32_TRUNC_SAT_F32_S:
                        {
                            var tos = this.stack.pop().asFloat();

                            if (Float.isNaN(tos)) {
                                tos = 0;
                            } else if (tos < Integer.MIN_VALUE) {
                                tos = Integer.MIN_VALUE;
                            } else if (tos > Integer.MAX_VALUE) {
                                tos = Integer.MAX_VALUE;
                            }

                            this.stack.push(Value.i32((int) tos));
                            break;
                        }
                    case I32_TRUNC_SAT_F32_U:
                        {
                            var tos = this.stack.pop().asFloat();

                            long tosL;
                            if (Float.isNaN(tos) || tos < 0) {
                                tosL = 0L;
                            } else if (tos >= 0xFFFFFFFFL) {
                                tosL = 0xFFFFFFFFL;
                            } else {
                                tosL = (long) tos;
                            }

                            this.stack.push(Value.i32(tosL));
                            break;
                        }

                    case I32_TRUNC_SAT_F64_S:
                        {
                            var tos = this.stack.pop().asDouble();

                            if (Double.isNaN(tos)) {
                                tos = 0;
                            } else if (tos <= Integer.MIN_VALUE) {
                                tos = Integer.MIN_VALUE;
                            } else if (tos >= Integer.MAX_VALUE) {
                                tos = Integer.MAX_VALUE;
                            }

                            this.stack.push(Value.i32((int) tos));
                            break;
                        }
                    case I32_TRUNC_SAT_F64_U:
                        {
                            double tos = Double.longBitsToDouble(this.stack.pop().asLong());

                            long tosL;
                            if (Double.isNaN(tos) || tos < 0) {
                                tosL = 0;
                            } else if (tos > 0xFFFFFFFFL) {
                                tosL = 0xFFFFFFFFL;
                            } else {
                                tosL = (long) tos;
                            }
                            this.stack.push(Value.i32(tosL));
                            break;
                        }
                    case F32_CONVERT_I32_U:
                        {
                            var tos = this.stack.pop().asUInt();

                            this.stack.push(Value.fromFloat((float) tos));
                            break;
                        }
                    case I32_TRUNC_F32_U:
                        {
                            var tos = this.stack.pop().asFloat();

                            if (Float.isNaN(tos)) {
                                throw new WASMRuntimeException("invalid conversion to integer");
                            }

                            long tosL = (long) tos;
                            if (tosL < 0 || tosL >= 0xFFFFFFFFL) {
                                throw new WASMRuntimeException("integer overflow");
                            }

                            this.stack.push(Value.i32(tosL));
                            break;
                        }
                    case F32_CONVERT_I64_S:
                        {
                            var tos = this.stack.pop().asLong();

                            this.stack.push(Value.fromFloat((float) tos));
                            break;
                        }
                    case F32_CONVERT_I64_U:
                        {
                            var tos = this.stack.pop().asULong();
                            float tosF;
                            if (tos.floatValue() < 0) {
                                /*
                                (the BigInteger is large, sign bit is set), tos.longValue() gets the lower 64 bits of the BigInteger (as a signed long),
                                and 0x1.0p63 (which is 2^63 in floating-point notation) is added to adjust the float value back to the unsigned range.
                                 */
                                tosF = (float) (tos.longValue() + TWO_POW_63_D);
                            } else {
                                tosF = tos.floatValue();
                            }
                            this.stack.push(Value.f32(Float.floatToIntBits(tosF)));
                            break;
                        }
                    case F64_CONVERT_I64_S:
                        {
                            var tos = this.stack.pop().asLong();

                            this.stack.push(Value.fromDouble((double) tos));
                            break;
                        }
                    case I64_TRUNC_F32_U:
                        {
                            var tos = this.stack.pop().asFloat();

                            if (Float.isNaN(tos)) {
                                throw new WASMRuntimeException("invalid conversion to integer");
                            }

                            if (tos >= 2 * (float) Long.MAX_VALUE) {
                                throw new WASMRuntimeException("integer overflow");
                            }

                            long tosL;
                            if (tos < Long.MAX_VALUE) {
                                tosL = (long) tos;
                                if (tosL < 0) {
                                    throw new WASMRuntimeException("integer overflow");
                                }
                            } else {
                                // This works for getting the unsigned value because binary addition
                                // yields the correct interpretation in both unsigned &
                                // 2's-complement
                                // no matter which the operands are considered to be.
                                tosL = Long.MAX_VALUE + (long) (tos - (float) Long.MAX_VALUE) + 1;
                                if (tosL >= 0) {
                                    // Java's comparison operators assume signed integers. In the
                                    // case
                                    // that we're in the range of unsigned values where the sign bit
                                    // is set, Java considers these values to be negative so we have
                                    // to check for >= 0 to detect overflow.
                                    throw new WASMRuntimeException("integer overflow");
                                }
                            }

                            this.stack.push(Value.i64(tosL));
                            break;
                        }
                    case I64_TRUNC_F64_U:
                        {
                            var tos = this.stack.pop().asDouble();

                            if (Double.isNaN(tos)) {
                                throw new WASMRuntimeException("invalid conversion to integer");
                            }

                            if (tos >= 2 * (double) Long.MAX_VALUE) {
                                throw new WASMRuntimeException("integer overflow");
                            }

                            long tosL;
                            if (tos < Long.MAX_VALUE) {
                                tosL = (long) tos;
                                if (tosL < 0) {
                                    throw new WASMRuntimeException("integer overflow");
                                }
                            } else {
                                // See I64_TRUNC_F32_U for notes on implementation. This is
                                // the double-based equivalent of that.
                                tosL = Long.MAX_VALUE + (long) (tos - (double) Long.MAX_VALUE) + 1;
                                if (tosL >= 0) {
                                    throw new WASMRuntimeException("integer overflow");
                                }
                            }

                            this.stack.push(Value.i64(tosL));
                            break;
                        }

                    case I64_TRUNC_SAT_F32_S:
                        {
                            var tos = this.stack.pop().asFloat();

                            if (Float.isNaN(tos)) {
                                tos = 0;
                            } else if (tos <= Long.MIN_VALUE) {
                                tos = Long.MIN_VALUE;
                            } else if (tos >= Long.MAX_VALUE) {
                                tos = Long.MAX_VALUE;
                            }

                            this.stack.push(Value.i64((long) tos));
                            break;
                        }
                    case I64_TRUNC_SAT_F32_U:
                        {
                            var tos = this.stack.pop().asFloat();

                            long tosL;
                            if (Float.isNaN(tos) || tos < 0) {
                                tosL = 0L;
                            } else if (tos > Math.pow(2, 64) - 1) {
                                tosL = 0xFFFFFFFFFFFFFFFFL;
                            } else {
                                if (tos < Long.MAX_VALUE) {
                                    tosL = (long) tos;
                                } else {
                                    // See I64_TRUNC_F32_U for notes on implementation. This is
                                    // the double-based equivalent of that.
                                    tosL =
                                            Long.MAX_VALUE
                                                    + (long) (tos - (double) Long.MAX_VALUE)
                                                    + 1;
                                    if (tosL >= 0) {
                                        throw new WASMRuntimeException("integer overflow");
                                    }
                                }
                            }

                            this.stack.push(Value.i64(tosL));
                            break;
                        }
                    case I64_TRUNC_SAT_F64_S:
                        {
                            var tos = this.stack.pop().asDouble();

                            if (Double.isNaN(tos)) {
                                tos = 0;
                            } else if (tos <= Long.MIN_VALUE) {
                                tos = Long.MIN_VALUE;
                            } else if (tos >= Long.MAX_VALUE) {
                                tos = Long.MAX_VALUE;
                            }

                            this.stack.push(Value.i64((long) tos));
                            break;
                        }

                    case I64_TRUNC_SAT_F64_U:
                        {
                            double tos = this.stack.pop().asDouble();

                            long tosL;
                            if (Double.isNaN(tos) || tos < 0) {
                                tosL = 0L;
                            } else if (tos > Math.pow(2, 64) - 1) {
                                tosL = 0xFFFFFFFFFFFFFFFFL;
                            } else {
                                if (tos < Long.MAX_VALUE) {
                                    tosL = (long) tos;
                                } else {
                                    // See I64_TRUNC_F32_U for notes on implementation. This is
                                    // the double-based equivalent of that.
                                    tosL =
                                            Long.MAX_VALUE
                                                    + (long) (tos - (double) Long.MAX_VALUE)
                                                    + 1;
                                    if (tosL >= 0) {
                                        throw new WASMRuntimeException("integer overflow");
                                    }
                                }
                            }

                            this.stack.push(Value.i64(tosL));
                            break;
                        }

                    case I32_TRUNC_F64_S:
                        {
                            var tos = this.stack.pop().asDouble();

                            if (Double.isNaN(tos)) {
                                throw new WASMRuntimeException("invalid conversion to integer");
                            }

                            var tosL = (long) tos;
                            if (tosL < Integer.MIN_VALUE || tosL > Integer.MAX_VALUE) {
                                throw new WASMRuntimeException("integer overflow");
                            }

                            this.stack.push(Value.i32(tosL));
                            break;
                        }
                    case I32_TRUNC_F64_U:
                        {
                            double tos = this.stack.pop().asDouble();
                            if (Double.isNaN(tos)) {
                                throw new WASMRuntimeException("invalid conversion to integer");
                            }

                            var tosL = (long) tos;
                            if (tosL < 0 || tosL > 0xFFFFFFFFL) {
                                throw new WASMRuntimeException("integer overflow");
                            }
                            this.stack.push(Value.i32(tosL & 0xFFFFFFFFL));
                            break;
                        }
                    case I64_TRUNC_F32_S:
                        {
                            var tos = this.stack.pop().asFloat();

                            if (Float.isNaN(tos)) {
                                throw new WASMRuntimeException("invalid conversion to integer");
                            }

                            if (tos < Long.MIN_VALUE || tos >= Long.MAX_VALUE) {
                                throw new WASMRuntimeException("integer overflow");
                            }

                            this.stack.push(Value.i64((long) tos));
                            break;
                        }
                    case MEMORY_INIT:
                        {
                            var segmentId = (int) operands[0];
                            var memidx = (int) operands[1];
                            if (memidx != 0)
                                throw new WASMRuntimeException(
                                        "We don't support non zero index for memory: " + memidx);
                            var size = this.stack.pop().asInt();
                            var offset = this.stack.pop().asInt();
                            var destination = this.stack.pop().asInt();
                            instance.getMemory()
                                    .initPassiveSegment(segmentId, destination, offset, size);
                            break;
                        }
                    case DATA_DROP:
                        {
                            var segment = (int) operands[0];
                            instance.getMemory().drop(segment);
                            break;
                        }
                    case MEMORY_COPY:
                        {
                            var memidxSrc = (int) operands[0];
                            var memidxDst = (int) operands[1];
                            if (memidxDst != 0 && memidxSrc != 0)
                                throw new WASMRuntimeException(
                                        "We don't support non zero index for memory: "
                                                + memidxSrc
                                                + " "
                                                + memidxDst);
                            var size = this.stack.pop().asInt();
                            var offset = this.stack.pop().asInt();
                            var destination = this.stack.pop().asInt();
                            instance.getMemory().copy(destination, offset, size);
                            break;
                        }
                    case REF_IS_NULL:
                        {
                            var val = this.stack.pop();
                            this.stack.push(
                                    val.equals(Value.EXTREF_NULL) ? Value.TRUE : Value.FALSE);
                            break;
                        }
                    default:
                        throw new RuntimeException(
                                "Machine doesn't recognize Instruction " + instruction);
                }
            }
        } catch (ChicoryException e) {
            // propagate ChicoryExceptions
            throw e;
        } catch (ArithmeticException e) {
            if (e.getMessage().equalsIgnoreCase("/ by zero")
                    || e.getMessage()
                            .contains("divide by zero")) { // On Linux i64 throws "BigInteger divide
                // by zero"
                throw new WASMRuntimeException("integer divide by zero: " + e.getMessage(), e);
            }
            throw new WASMRuntimeException(e.getMessage(), e);
        } catch (IndexOutOfBoundsException e) {
            throw new WASMRuntimeException("undefined element " + e.getMessage(), e);
        } catch (Exception e) {
            throw new WASMRuntimeException("An underlying Java exception occurred", e);
        }
    }

    private Value prepareControlTransfer(StackFrame frame, boolean consume) {
        frame.doControlTransfer = true;

        var unwindStack = this.stack.getUnwindFrame();
        this.stack.resetUnwindFrame();
        Value predValue = null;
        if (consume) {
            predValue = this.stack.pop();
        }
        if (unwindStack == null) {
            this.stack.setUnwindFrame(new Stack());
        } else {
            this.stack.setUnwindFrame(unwindStack);
        }

        return predValue;
    }

    private void doControlTransfer(StackFrame frame) {
        // reset the control transfer
        frame.doControlTransfer = false;
        var unwindStack = this.stack.getUnwindFrame();
        this.stack.resetUnwindFrame();

        Value[] returns = new Value[frame.numberOfValuesToReturn];
        for (int i = 0; i < returns.length; i++) {
            if (this.stack.size() > 0) returns[i] = this.stack.pop();
        }

        // drop everything till the previous label
        if (frame.blockDepth > 0) {
            while (this.stack.size() > frame.stackSizeBeforeBlock) {
                this.stack.pop();
            }
        }

        // this is mostly empirical
        // if a branch have been taken we restore the consumed value from
        // the stack
        if (frame.branchConditionValue != null && frame.branchConditionValue.asInt() > 0) {
            this.stack.push(frame.branchConditionValue);
        }

        if (frame.blockDepth == 0) {
            while (!unwindStack.empty()) {
                this.stack.push(unwindStack.pop());
            }
        }

        for (int i = 0; i < returns.length; i++) {
            Value value = returns[returns.length - 1 - i];
            if (value != null) {
                this.stack.push(value);
            }
        }
    }

    public void printStackTrace() {
        LOGGER.log(System.Logger.Level.ERROR, "Trapped. Stacktrace:");
        for (var f : callStack) {
            LOGGER.log(System.Logger.Level.ERROR, f);
        }
    }

    Value[] extractArgsForParams(ValueType[] params) {
        if (params == null) {
            return Value.EMPTY_VALUES;
        }
        var args = new Value[params.length];
        for (var i = params.length; i > 0; i--) {
            var p = this.stack.pop();
            var t = params[i - 1];
            if (p.getType() != t) {
                throw new RuntimeException("Type error when extracting args.");
            }
            args[i - 1] = p;
        }
        return args;
    }
}<|MERGE_RESOLUTION|>--- conflicted
+++ resolved
@@ -481,12 +481,6 @@
                             var val = stack.pop().asByte();
                             var offset = stack.pop().asInt();
                             var end = (size + offset);
-<<<<<<< HEAD
-                            if (end > instance.getMemory().getMaximumSize() * instance.getMemory().getSize()) {
-                                throw new WASMRuntimeException("out of bounds memory access");
-                            }
-=======
->>>>>>> 7f471fd5
                             instance.getMemory().fill(val, offset, end);
                             break;
                         }
