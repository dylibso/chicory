--- conflicted
+++ resolved
@@ -138,37 +138,8 @@
                         break;
                     case LOOP:
                     case BLOCK:
-<<<<<<< HEAD
                         BLOCK(frame, stack, instance, operands);
                         break;
-=======
-                        {
-                            frame.blockDepth++;
-
-                            frame.isControlFrame = true;
-                            frame.stackSizeBeforeBlock =
-                                    Math.max(this.stack.size(), frame.stackSizeBeforeBlock);
-                            var typeId = (int) operands[0];
-
-                            // https://www.w3.org/TR/wasm-core-2/binary/instructions.html#binary-blocktype
-                            if (typeId == 0x40) { // epsilon
-                                frame.numberOfValuesToReturn =
-                                        Math.max(frame.numberOfValuesToReturn, 0);
-                            } else if (ValueType.byId(typeId)
-                                    != null) { // shortcut to straight value type
-                                frame.numberOfValuesToReturn =
-                                        Math.max(frame.numberOfValuesToReturn, 1);
-                            } else { // look it up
-                                var funcType = instance.getType(typeId);
-                                frame.numberOfValuesToReturn =
-                                        Math.max(
-                                                frame.numberOfValuesToReturn,
-                                                funcType.getReturns().length);
-                            }
-
-                            break;
-                        }
->>>>>>> add488fe
                     case IF:
                         IF(frame, stack, instruction);
                         break;
@@ -188,30 +159,8 @@
                         shouldReturn = true;
                         break;
                     case CALL_INDIRECT:
-<<<<<<< HEAD
                         CALL_INDIRECT(stack, instance, callStack, operands);
                         break;
-=======
-                        {
-                            var tableIdx = (int) operands[1];
-                            var table = instance.getTable(tableIdx);
-                            if (table == null) { // imported table
-                                table = instance.getImports().getTable(tableIdx).getTable();
-                            }
-                            var typeId = (int) operands[0];
-                            var type = instance.getType(typeId);
-                            int funcTableIdx = this.stack.pop().asInt();
-                            int funcId = table.getRef(funcTableIdx).asFuncRef();
-                            if (funcId == REF_NULL_VALUE) {
-                                throw new ChicoryException("uninitialized element " + funcTableIdx);
-                            }
-                            // given a list of param types, let's pop those params off the stack
-                            // and pass as args to the function call
-                            var args = extractArgsForParams(type.getParams());
-                            call(funcId, args, type, false);
-                            break;
-                        }
->>>>>>> add488fe
                     case DROP:
                         stack.pop();
                         break;
@@ -243,7 +192,6 @@
                         frame.setLocal((int) operands[0], stack.peek());
                         break;
                     case GLOBAL_GET:
-<<<<<<< HEAD
                         GLOBAL_GET(stack, instance, operands);
                         break;
                     case GLOBAL_SET:
@@ -255,63 +203,6 @@
                     case TABLE_SET:
                         TABLE_SET(stack, instance, operands);
                         break;
-=======
-                        {
-                            int idx = (int) operands[0];
-                            var val = instance.getGlobal(idx);
-                            if (val == null) {
-                                val = instance.getImports().getGlobal(idx).getValue();
-                            }
-                            this.stack.push(val);
-                            break;
-                        }
-                    case GLOBAL_SET:
-                        {
-                            var id = (int) operands[0];
-                            var mutabilityType =
-                                    (instance.getGlobalInitializer(id) == null)
-                                            ? instance.getImports()
-                                                    .getGlobal(id)
-                                                    .getMutabilityType()
-                                            : instance.getGlobalInitializer(id);
-                            if (mutabilityType == MutabilityType.Const) {
-                                throw new RuntimeException(
-                                        "Can't call GLOBAL_SET on immutable global");
-                            }
-                            var val = this.stack.pop();
-                            instance.setGlobal(id, val);
-                            break;
-                        }
-                    case TABLE_GET:
-                        {
-                            var idx = (int) operands[0];
-                            var table = instance.getTable(idx);
-                            if (table == null) {
-                                table = instance.getImports().getTable(idx).getTable();
-                            }
-                            var i = this.stack.pop().asInt();
-                            if (i < 0
-                                    || (table.getLimitMax() != 0 && i >= table.getLimitMax())
-                                    || i >= table.getSize()) {
-                                throw new WASMRuntimeException("out of bounds table access");
-                            }
-                            var ref = table.getRef(i);
-                            this.stack.push(table.getRef(i));
-                            break;
-                        }
-                    case TABLE_SET:
-                        {
-                            var idx = (int) operands[0];
-                            var table = instance.getTable(idx);
-                            if (table == null) {
-                                table = instance.getImports().getTable(idx).getTable();
-                            }
-                            var value = this.stack.pop().asExtRef();
-                            var i = this.stack.pop().asInt();
-                            table.setRef(i, value);
-                            break;
-                        }
->>>>>>> add488fe
                         // TODO signed and unsigned are the same right now
                     case I32_LOAD:
                         I32_LOAD(stack, instance, operands);
@@ -563,21 +454,8 @@
                         F64_NEG(stack);
                         break;
                     case CALL:
-<<<<<<< HEAD
                         CALL(stack, instance, callStack, operands);
                         break;
-=======
-                        {
-                            var funcId = (int) operands[0];
-                            var typeId = instance.getFunctionType(funcId);
-                            var type = instance.getType(typeId);
-                            // given a list of param types, let's pop those params off the stack
-                            // and pass as args to the function call
-                            var args = extractArgsForParams(type.getParams());
-                            call(funcId, args, false);
-                            break;
-                        }
->>>>>>> add488fe
                     case I32_AND:
                         I32_AND(stack);
                         break;
@@ -831,42 +709,8 @@
                         MEMORY_INIT(stack, instance, operands);
                         break;
                     case TABLE_INIT:
-<<<<<<< HEAD
                         TABLE_INIT(stack, instance, operands);
                         break;
-=======
-                        {
-                            var tableidx = (int) operands[1];
-                            var elementidx = (int) operands[0];
-
-                            var size = this.stack.pop().asInt();
-                            var elemidx = this.stack.pop().asInt();
-                            var offset = this.stack.pop().asInt();
-                            var end = offset + size;
-
-                            var table = instance.getTable(tableidx);
-                            if (table == null) {
-                                table = instance.getImports().getTable(tableidx).getTable();
-                            }
-
-                            if (size < 0
-                                    || elementidx > instance.getElementCount()
-                                    || instance.getElement(elementidx) == null
-                                    || elemidx + size > instance.getElement(elementidx).getSize()
-                                    || end > table.getSize()) {
-                                throw new WASMRuntimeException("out of bounds table access");
-                            }
-
-                            for (int i = offset; i < end; i++) {
-                                var val = getRuntimeElementValue(elementidx, elemidx++);
-                                if (val > instance.getFunctionCount()) {
-                                    throw new WASMRuntimeException("out of bounds table access");
-                                }
-                                table.setRef(i, val);
-                            }
-                            break;
-                        }
->>>>>>> add488fe
                     case DATA_DROP:
                         DATA_DROP(instance, operands);
                         break;
@@ -877,7 +721,6 @@
                         TABLE_COPY(stack, instance, operands);
                         break;
                     case TABLE_FILL:
-<<<<<<< HEAD
                         TABLE_FILL(stack, instance, operands);
                         break;
                     case TABLE_SIZE:
@@ -886,57 +729,6 @@
                     case TABLE_GROW:
                         TABLE_GROW(stack, instance, operands);
                         break;
-=======
-                        {
-                            var tableidx = (int) operands[0];
-
-                            var size = this.stack.pop().asInt();
-                            var val = this.stack.pop().asExtRef();
-                            var offset = this.stack.pop().asInt();
-                            var end = offset + size;
-
-                            var table = instance.getTable(tableidx);
-                            if (table == null) {
-                                table = instance.getImports().getTable(tableidx).getTable();
-                            }
-
-                            if (size < 0 || end > table.getSize()) {
-                                throw new WASMRuntimeException("out of bounds table access");
-                            }
-
-                            for (int i = offset; i < end; i++) {
-                                table.setRef(i, val);
-                            }
-                            break;
-                        }
-                    case TABLE_SIZE:
-                        {
-                            var tableidx = (int) operands[0];
-                            var table = instance.getTable(tableidx);
-                            if (table == null) {
-                                table = instance.getImports().getTable(tableidx).getTable();
-                            }
-
-                            this.stack.push(Value.i32(table.getSize()));
-                            break;
-                        }
-                    case TABLE_GROW:
-                        {
-                            var tableidx = (int) operands[0];
-                            var table = instance.getTable(tableidx);
-                            if (table == null) {
-                                table = instance.getImports().getTable(tableidx).getTable();
-                            }
-
-                            var size = stack.pop().asInt();
-                            var valValue = stack.pop();
-                            var val = valValue.asExtRef();
-
-                            var res = table.grow(size, val);
-                            stack.push(Value.i32(res));
-                            break;
-                        }
->>>>>>> add488fe
                     case REF_FUNC:
                         stack.push(Value.funcRef(operands[0]));
                         break;
@@ -1734,7 +1526,7 @@
         var tableidx = (int) operands[0];
         var table = instance.getTable(tableidx);
         if (table == null) {
-            table = instance.getImports().getTables()[tableidx].getTable();
+            table = instance.getImports().getTable(tableidx).getTable();
         }
 
         var size = stack.pop().asInt();
@@ -1749,7 +1541,7 @@
         var tableidx = (int) operands[0];
         var table = instance.getTable(tableidx);
         if (table == null) {
-            table = instance.getImports().getTables()[tableidx].getTable();
+            table = instance.getImports().getTable(tableidx).getTable();
         }
 
         stack.push(Value.i32(table.getSize()));
@@ -1765,7 +1557,7 @@
 
         var table = instance.getTable(tableidx);
         if (table == null) {
-            table = instance.getImports().getTables()[tableidx].getTable();
+            table = instance.getImports().getTable(tableidx).getTable();
         }
 
         if (size < 0 || end > table.getSize()) {
@@ -1827,11 +1619,11 @@
 
         var table = instance.getTable(tableidx);
         if (table == null) {
-            table = instance.getImports().getTables()[tableidx].getTable();
+            table = instance.getImports().getTable(tableidx).getTable();
         }
 
         if (size < 0
-                || elementidx > instance.getElementSize()
+                || elementidx > instance.getElementCount()
                 || instance.getElement(elementidx) == null
                 || elemidx + size > instance.getElement(elementidx).getSize()
                 || end > table.getSize()) {
@@ -1840,7 +1632,7 @@
 
         for (int i = offset; i < end; i++) {
             var val = getRuntimeElementValue(instance, elementidx, elemidx++);
-            if (val > instance.getFunctionsSize()) {
+            if (val > instance.getFunctionCount()) {
                 throw new WASMRuntimeException("out of bounds table access");
             }
             table.setRef(i, val);
@@ -2167,7 +1959,7 @@
             MStack stack, Instance instance, Stack<StackFrame> callStack, long[] operands) {
         var funcId = (int) operands[0];
         var typeId = instance.getFunctionType(funcId);
-        var type = instance.getTypes()[typeId];
+        var type = instance.getType(typeId);
         // given a list of param types, let's pop those params off the stack
         // and pass as args to the function call
         var args = extractArgsForParams(stack, type.getParams());
@@ -2341,7 +2133,7 @@
         var idx = (int) operands[0];
         var table = instance.getTable(idx);
         if (table == null) {
-            table = instance.getImports().getTables()[idx].getTable();
+            table = instance.getImports().getTable(idx).getTable();
         }
         var value = stack.pop().asExtRef();
         var i = stack.pop().asInt();
@@ -2352,7 +2144,7 @@
         var idx = (int) operands[0];
         var table = instance.getTable(idx);
         if (table == null) {
-            table = instance.getImports().getTables()[idx].getTable();
+            table = instance.getImports().getTable(idx).getTable();
         }
         var i = stack.pop().asInt();
         if (i < 0
@@ -2360,7 +2152,6 @@
                 || i >= table.getSize()) {
             throw new WASMRuntimeException("out of bounds table access");
         }
-        var ref = table.getRef(i);
         stack.push(table.getRef(i));
     }
 
@@ -2368,7 +2159,7 @@
         var id = (int) operands[0];
         var mutabilityType =
                 (instance.getGlobalInitializer(id) == null)
-                        ? instance.getImports().getGlobals()[id].getMutabilityType()
+                        ? instance.getImports().getGlobal(id).getMutabilityType()
                         : instance.getGlobalInitializer(id);
         if (mutabilityType == MutabilityType.Const) {
             throw new RuntimeException("Can't call GLOBAL_SET on immutable global");
@@ -2381,7 +2172,7 @@
         int idx = (int) operands[0];
         var val = instance.getGlobal(idx);
         if (val == null) {
-            val = instance.getImports().getGlobals()[idx].getValue();
+            val = instance.getImports().getGlobal(idx).getValue();
         }
         stack.push(val);
     }
@@ -2402,10 +2193,10 @@
         var tableIdx = (int) operands[1];
         var table = instance.getTable(tableIdx);
         if (table == null) { // imported table
-            table = instance.getImports().getTables()[tableIdx].getTable();
+            table = instance.getImports().getTable(tableIdx).getTable();
         }
         var typeId = (int) operands[0];
-        var type = instance.getTypes()[typeId];
+        var type = instance.getType(typeId);
         int funcTableIdx = stack.pop().asInt();
         int funcId = table.getRef(funcTableIdx).asFuncRef();
         if (funcId == REF_NULL_VALUE) {
@@ -2430,7 +2221,7 @@
         } else if (ValueType.byId(typeId) != null) { // shortcut to straight value type
             frame.numberOfValuesToReturn = Math.max(frame.numberOfValuesToReturn, 1);
         } else { // look it up
-            var funcType = instance.getTypes()[typeId];
+            var funcType = instance.getType(typeId);
             frame.numberOfValuesToReturn =
                     Math.max(frame.numberOfValuesToReturn, funcType.getReturns().length);
         }
