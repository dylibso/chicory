--- conflicted
+++ resolved
@@ -1,11 +1,7 @@
 package com.dylibso.chicory.runtime;
 
-<<<<<<< HEAD
+import static com.dylibso.chicory.runtime.MachineUtil.computeConstantInstance;
 import static com.dylibso.chicory.runtime.MachineUtil.computeConstantValue;
-=======
-import static com.dylibso.chicory.runtime.Machine.computeConstantInstance;
-import static com.dylibso.chicory.runtime.Machine.computeConstantValue;
->>>>>>> f492b418
 import static com.dylibso.chicory.runtime.Module.START_FUNCTION_NAME;
 
 import com.dylibso.chicory.runtime.exceptions.WASMMachineException;
@@ -59,7 +55,6 @@
             Table[] tables,
             Element[] elements,
             boolean initialize,
-<<<<<<< HEAD
             boolean start) {
         this(
                 module,
@@ -77,7 +72,8 @@
                 elements,
                 InterpreterMachine::new,
                 initialize,
-                start);
+                start,
+                null);
     }
 
     public Instance(
@@ -96,11 +92,8 @@
             Element[] elements,
             Function<Instance, Machine> machineFactory,
             boolean initialize,
-            boolean start) {
-=======
             boolean start,
             ExecutionListener listener) {
->>>>>>> f492b418
         this.module = module;
         this.globalInitializers = globalInitializers.clone();
         this.globals = new GlobalInstance[globalInitializers.length + importedGlobalsOffset];
@@ -329,14 +322,13 @@
         elements[idx] = val;
     }
 
-<<<<<<< HEAD
     public Machine getMachine() {
         return machine;
-=======
+    }
+
     public void onExecution(Instruction instruction, long[] operands, MStack stack) {
         if (listener != null) {
             listener.onExecution(instruction, operands, stack);
         }
->>>>>>> f492b418
     }
 }