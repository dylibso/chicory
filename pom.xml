--- conflicted
+++ resolved
@@ -44,11 +44,8 @@
     <module>wasi</module>
     <module>wasm-corpus</module>
     <module>cli</module>
-<<<<<<< HEAD
     <module>aot</module>
-=======
     <module>bom</module>
->>>>>>> 711fdee1
   </modules>
 
   <scm>
